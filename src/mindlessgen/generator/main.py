--- conflicted
+++ resolved
@@ -32,9 +32,6 @@
     get_gxtb_path,
 )
 from ..molecules import iterative_optimization, postprocess_mol
-<<<<<<< HEAD
-from ..prog import ConfigManager, setup_managers, ResourceMonitor, setup_blocks
-=======
 from ..prog import (
     ConfigManager,
     SymmetrizationConfig,
@@ -48,7 +45,6 @@
     Mirror,
     Inversion,
 )
->>>>>>> e986bfc4
 from ..__version__ import __version__
 
 MINDLESS_MOLECULES_FILE = "mindless.molecules"
@@ -123,149 +119,6 @@
 
     exitcode = 0
     optimized_molecules: list[Molecule] = []
-<<<<<<< HEAD
-
-    # Initialize parallel blocks here
-    blocks = setup_blocks(
-        num_cores,
-        config.general.num_molecules,
-        min(config.refine.ncores, config.postprocess.ncores),
-    )
-    blocks.sort(key=lambda x: x.ncores)
-
-    backup_verbosity: int | None = None
-    if len(blocks) > 1 and config.general.verbosity > 0:
-        backup_verbosity = config.general.verbosity  # Save verbosity level for later
-        config.general.verbosity = 0  # Disable verbosity if parallel
-        # NOTE: basically no messages will be printed if generation is run in parallel
-
-    # Set up parallel blocks environment
-    with setup_managers(num_cores // blocks[0].ncores, num_cores) as (
-        executor,
-        _,
-        resources,
-    ):
-        # The following creates a queue of futures which occupy a certain number of cores each
-        # as defined by each block
-        # Each future represents the generation of one molecule
-        # NOTE: proceeding this way assures that each molecule gets a static number of cores
-        # a dynamic setting would also be thinkable and straightforward to implement
-        tasks: list[Future[Molecule | None]] = []
-        for block in blocks:
-            for _ in range(block.num_molecules):
-                tasks.append(
-                    executor.submit(
-                        single_molecule_generator,
-                        len(tasks),
-                        config,
-                        resources,
-                        refine_engine,
-                        postprocess_engine,
-                        block.ncores,
-                    )
-                )
-
-        # Collect results of all tries to create a molecule
-        for future in tqdm(
-            as_completed(tasks),
-            total=len(tasks),
-            desc="Generating Molecules ...",
-        ):
-            result: Molecule | None = future.result()
-            if result is not None:
-                optimized_molecules.append(result)
-            else:
-                exitcode = 1
-
-    # Restore verbosity level if it was changed
-    if backup_verbosity is not None:
-        config.general.verbosity = backup_verbosity
-
-    end = perf_counter()
-    runtime = end - start
-
-    print(f"\nSuccessfully generated {len(optimized_molecules)} molecules:")
-    for optimized_molecule in optimized_molecules:
-        print(optimized_molecule.name)
-
-    time = timedelta(seconds=int(runtime))
-    hours, r = divmod(time.seconds, 3600)
-    minutes, seconds = divmod(r, 60)
-    if time.days:
-        hours += time.days * 24
-
-    print(f"\nRan MindlessGen in {hours:02d}:{minutes:02d}:{seconds:02d} (HH:MM:SS)")
-
-    return optimized_molecules, exitcode
-
-
-def single_molecule_generator(
-    molcount: int,
-    config: ConfigManager,
-    resources: ResourceMonitor,
-    refine_engine: QMMethod,
-    postprocess_engine: QMMethod | None,
-    ncores: int,
-) -> Molecule | None:
-    """
-    Generate a single molecule (from start to finish).
-    """
-
-    # Wait for enough cores (cores freed automatically upon leaving managed context)
-    with resources.occupy_cores(ncores):
-        # print a decent header for each molecule iteration
-        if config.general.verbosity > 0:
-            print(f"\n{'='*80}")
-            print(
-                f"{'='*22} Generating molecule {molcount + 1:<4} of "
-                + f"{config.general.num_molecules:<4} {'='*24}"
-            )
-            print(f"{'='*80}")
-
-        with setup_managers(ncores, ncores) as (executor, manager, resources_local):
-            stop_event = manager.Event()
-            # Launch worker processes to find molecule
-            cycles = range(config.general.max_cycles)
-            tasks: list[Future[Molecule | None]] = []
-            for cycle in cycles:
-                tasks.append(
-                    executor.submit(
-                        single_molecule_step,
-                        config,
-                        resources_local,
-                        refine_engine,
-                        postprocess_engine,
-                        cycle,
-                        stop_event,
-                    )
-                )
-
-            results = [task.result() for task in as_completed(tasks)]
-
-    optimized_molecule: Molecule | None = None
-    for i, result in enumerate(results):
-        if result is not None:
-            cycles_needed = i + 1
-            optimized_molecule = result
-            if config.general.verbosity > 0:
-                print(f"Optimized mindless molecule found in {cycles_needed} cycles.")
-                print(optimized_molecule)
-            break
-
-    # Write out molecule if requested
-    if optimized_molecule is not None and config.general.write_xyz:
-        optimized_molecule.write_xyz_to_file()
-        with open(MINDLESS_MOLECULES_FILE, "a", encoding="utf8") as f:
-            f.write(f"mlm_{optimized_molecule.name}\n")
-        if config.general.verbosity > 0:
-            print(f"Written molecule file 'mlm_{optimized_molecule.name}.xyz'.\n")
-    elif optimized_molecule is None:
-        # TODO: will this conflict with progress bar?
-        warnings.warn(
-            "Molecule generation including optimization (and postprocessing) "
-            + f"failed for all cycles for molecule {molcount + 1}."
-        )
-=======
 
     # Initialize parallel blocks here
     blocks = setup_blocks(
@@ -338,21 +191,10 @@
         hours += time.days * 24
 
     print(f"\nRan MindlessGen in {hours:02d}:{minutes:02d}:{seconds:02d} (HH:MM:SS)")
->>>>>>> e986bfc4
-
-    return optimized_molecule
-
-
-<<<<<<< HEAD
-def single_molecule_step(
-    config: ConfigManager,
-    resources_local: ResourceMonitor,
-    refine_engine: QMMethod,
-    postprocess_engine: QMMethod | None,
-    cycle: int,
-    stop_event: Event,
-) -> Molecule | None:
-=======
+
+    return optimized_molecules, exitcode
+
+
 def single_molecule_generator(
     molcount: int,
     config: ConfigManager,
@@ -434,7 +276,6 @@
     cycle: int,
     stop_event: Event,
 ) -> Molecule | None:
->>>>>>> e986bfc4
     """Execute one step in a single molecule generation"""
 
     if stop_event.is_set():
@@ -656,7 +497,22 @@
         raise NotImplementedError("Engine not implemented.")
 
 
-<<<<<<< HEAD
+def setup_structure_modification_model(
+    structure_mod_type: str, config: SymmetrizationConfig
+) -> Symmetrizer:
+    """
+    Set up the structure modification model.
+    """
+    # TODO: Enable the use of more than one structure modification model at a time
+    if structure_mod_type.endswith("rotation"):
+        return CnRotation(config)
+    if structure_mod_type == "mirror":
+        return Mirror(config)
+    if structure_mod_type == "inversion":
+        return Inversion(config)
+    raise NotImplementedError("Structure modification not implemented.")
+
+
 def _gxtb_ipea_check(mol: Molecule, gxtb: GXTB, verbosity: int = 0) -> None:
     """
     ONLY FOR IN-HOUSE g-xTB DEVELOPMENT PURPOSES: Check the SCF iterations of the cation and anion.
@@ -735,20 +591,4 @@
     if scf_iterations == 0:
         raise ValueError("SCF iterations not found in GP3 output.")
     if scf_iterations > gxtb.cfg.scf_cycles:
-        raise ValueError(f"SCF iterations exceeded limit of {gxtb.cfg.scf_cycles}.")
-=======
-def setup_structure_modification_model(
-    structure_mod_type: str, config: SymmetrizationConfig
-) -> Symmetrizer:
-    """
-    Set up the structure modification model.
-    """
-    # TODO: Enable the use of more than one structure modification model at a time
-    if structure_mod_type.endswith("rotation"):
-        return CnRotation(config)
-    if structure_mod_type == "mirror":
-        return Mirror(config)
-    if structure_mod_type == "inversion":
-        return Inversion(config)
-    raise NotImplementedError("Structure modification not implemented.")
->>>>>>> e986bfc4
+        raise ValueError(f"SCF iterations exceeded limit of {gxtb.cfg.scf_cycles}.")