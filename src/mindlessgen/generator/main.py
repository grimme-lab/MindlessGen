"""
Main driver of MindlessGen.
"""

from __future__ import annotations

# Python standard library
from collections.abc import Callable
from concurrent.futures import Future, as_completed
from pathlib import Path
import multiprocessing as mp
from threading import Event
import warnings
from time import perf_counter
from datetime import timedelta

<<<<<<< HEAD
from ..molecules import generate_random_molecule, Molecule, structure_modification_mol
=======
# External packages
from tqdm import tqdm

# Internal modules
from ..molecules import generate_random_molecule, Molecule
>>>>>>> 7364159b
from ..qm import (
    XTB,
    get_xtb_path,
    QMMethod,
    ORCA,
    get_orca_path,
    Turbomole,
    get_ridft_path,
    get_jobex_path,
    GXTB,
    get_gxtb_path,
)
from ..molecules import iterative_optimization, postprocess_mol
from ..prog import ConfigManager, setup_managers, ResourceMonitor, setup_blocks
from ..__version__ import __version__

MINDLESS_MOLECULES_FILE = "mindless.molecules"


def generator(config: ConfigManager) -> tuple[list[Molecule], int]:
    """
    Generate a molecule.
    """

    #  ______             _
    # |  ____|           (_)
    # | |__   _ __   __ _ _ _ __   ___
    # |  __| | '_ \ / _` | | '_ \ / _ \
    # | |____| | | | (_| | | | | |  __/)
    # |______|_| |_|\__, |_|_| |_|\___|
    #                __/ |
    #               |___/

    start = perf_counter()

    if config.general.verbosity > 0:
        print(header(str(__version__)))

    if config.general.print_config:
        print(config)
        return [], 0

    # Import and set up required engines
    refine_engine: QMMethod = setup_engines(
        config.refine.engine,
        config,
        get_xtb_path,
        get_orca_path,  # g-xTB cannot be used anyway
        get_ridft_path,
        get_jobex_path,
    )

    if config.general.postprocess:
        postprocess_engine: QMMethod | None = setup_engines(
            config.postprocess.engine,
            config,
            get_xtb_path,
            get_orca_path,
            get_ridft_path,
            get_jobex_path,
            get_gxtb_path,
        )
    else:
        postprocess_engine = None

    if config.general.verbosity > 0:
        print(config)

    config.check_config(verbosity=config.general.verbosity)

    num_cores = min(mp.cpu_count(), config.general.parallel)
    if config.general.verbosity > 0:
        print(f"Running with {num_cores} cores.")

    # Check if the file {MINDLESS_MOLECULES_FILE} exists. If yes, append to it.
    if Path(MINDLESS_MOLECULES_FILE).is_file():
        if config.general.verbosity > 0:
            print(f"\n--- Appending to existing file '{MINDLESS_MOLECULES_FILE}'. ---")

    exitcode = 0
    optimized_molecules: list[Molecule] = []

    # Initialize parallel blocks here
    blocks = setup_blocks(
        num_cores,
        config.general.num_molecules,
        min(config.refine.ncores, config.postprocess.ncores),
    )
    blocks.sort(key=lambda x: x.ncores)

    backup_verbosity: int | None = None
    if len(blocks) > 1 and config.general.verbosity > 0:
        backup_verbosity = config.general.verbosity  # Save verbosity level for later
        config.general.verbosity = 0  # Disable verbosity if parallel
        # NOTE: basically no messages will be printed if generation is run in parallel

    # Set up parallel blocks environment
    with setup_managers(num_cores // blocks[0].ncores, num_cores) as (
        executor,
        _,
        resources,
    ):
        # The following creates a queue of futures which occupy a certain number of cores each
        # as defined by each block
        # Each future represents the generation of one molecule
        # NOTE: proceeding this way assures that each molecule gets a static number of cores
        # a dynamic setting would also be thinkable and straightforward to implement
        tasks: list[Future[Molecule | None]] = []
        for block in blocks:
            for _ in range(block.num_molecules):
                tasks.append(
                    executor.submit(
                        single_molecule_generator,
                        len(tasks),
                        config,
                        resources,
                        refine_engine,
                        postprocess_engine,
                        block.ncores,
                    )
                )

        # Collect results of all tries to create a molecule
        for future in tqdm(
            as_completed(tasks),
            total=len(tasks),
            desc="Generating Molecules ...",
        ):
            result: Molecule | None = future.result()
            if result is not None:
                optimized_molecules.append(result)
            else:
                exitcode = 1

    # Restore verbosity level if it was changed
    if backup_verbosity is not None:
        config.general.verbosity = backup_verbosity

    end = perf_counter()
    runtime = end - start

    print(f"\nSuccessfully generated {len(optimized_molecules)} molecules:")
    for optimized_molecule in optimized_molecules:
        print(optimized_molecule.name)

    time = timedelta(seconds=int(runtime))
    hours, r = divmod(time.seconds, 3600)
    minutes, seconds = divmod(r, 60)
    if time.days:
        hours += time.days * 24

    print(f"\nRan MindlessGen in {hours:02d}:{minutes:02d}:{seconds:02d} (HH:MM:SS)")

    return optimized_molecules, exitcode


def single_molecule_generator(
    molcount: int,
    config: ConfigManager,
    resources: ResourceMonitor,
    refine_engine: QMMethod,
    postprocess_engine: QMMethod | None,
    ncores: int,
) -> Molecule | None:
    """
    Generate a single molecule (from start to finish).
    """

    # Wait for enough cores (cores freed automatically upon leaving managed context)
    with resources.occupy_cores(ncores):
        # print a decent header for each molecule iteration
        if config.general.verbosity > 0:
            print(f"\n{'='*80}")
            print(
                f"{'='*22} Generating molecule {molcount + 1:<4} of "
                + f"{config.general.num_molecules:<4} {'='*24}"
            )
            print(f"{'='*80}")

        with setup_managers(ncores, ncores) as (executor, manager, resources_local):
            stop_event = manager.Event()
            # Launch worker processes to find molecule
            cycles = range(config.general.max_cycles)
            tasks: list[Future[Molecule | None]] = []
            for cycle in cycles:
                tasks.append(
                    executor.submit(
                        single_molecule_step,
                        config,
                        resources_local,
                        refine_engine,
                        postprocess_engine,
                        cycle,
                        stop_event,
                    )
                )

            results = [task.result() for task in as_completed(tasks)]

    optimized_molecule: Molecule | None = None
    for i, result in enumerate(results):
        if result is not None:
            cycles_needed = i + 1
            optimized_molecule = result
            if config.general.verbosity > 0:
                print(f"Optimized mindless molecule found in {cycles_needed} cycles.")
                print(optimized_molecule)
            break

    # Write out molecule if requested
    if optimized_molecule is not None and config.general.write_xyz:
        optimized_molecule.write_xyz_to_file()
        with open(MINDLESS_MOLECULES_FILE, "a", encoding="utf8") as f:
            f.write(f"mlm_{optimized_molecule.name}\n")
        if config.general.verbosity > 0:
            print(f"Written molecule file 'mlm_{optimized_molecule.name}.xyz'.\n")
    elif optimized_molecule is None:
        # TODO: will this conflict with progress bar?
        warnings.warn(
            "Molecule generation including optimization (and postprocessing) "
            + f"failed for all cycles for molecule {molcount + 1}."
        )

    return optimized_molecule


def single_molecule_step(
    config: ConfigManager,
    resources_local: ResourceMonitor,
    refine_engine: QMMethod,
    postprocess_engine: QMMethod | None,
    cycle: int,
    stop_event: Event,
) -> Molecule | None:
    """Execute one step in a single molecule generation"""

    if stop_event.is_set():
        return None  # Exit early if a molecule has already been found

    if config.general.verbosity > 0:
        print(f"Starting cycle {cycle + 1:<3}...")

    #   _____                           _
    #  / ____|                         | |
    # | |  __  ___ _ __   ___ _ __ __ _| |_ ___  _ __
    # | | |_ |/ _ \ '_ \ / _ \ '__/ _` | __/ _ \| '__|
    # | |__| |  __/ | | |  __/ | | (_| | || (_) | |
    #  \_____|\___|_| |_|\___|_|  \__,_|\__\___/|_|

    try:
        mol = generate_random_molecule(config.generate, config.general.verbosity)
    # RuntimeError is not caught here, as in this part, runtime errors are not expected to occur
    # and shall therefore be raised to the main function
    except (
        SystemExit
    ) as e:  # debug functionality: raise SystemExit to stop the whole execution
        if config.general.verbosity > 0:
            print(f"Generation aborted for cycle {cycle + 1}.")
            if config.general.verbosity > 1:
                print(e)
        stop_event.set()
        return None
    except RuntimeError as e:
        if config.general.verbosity > 0:
            print(f"Generation failed for cycle {cycle + 1}.")
            if config.general.verbosity > 1:
                print(e)
        return None

    try:
        #    ____        _   _           _
        #   / __ \      | | (_)         (_)
        #  | |  | |_ __ | |_ _ _ __ ___  _ _______
        #  | |  | | '_ \| __| | '_ ` _ \| |_  / _ \
        #  | |__| | |_) | |_| | | | | | | |/ /  __/
        #   \____/| .__/ \__|_|_| |_| |_|_/___\___|
        #         | |
        #         |_|
        optimized_molecule = iterative_optimization(
            mol,
            refine_engine,
            config.generate,
            config.refine,
            resources_local,
            verbosity=config.general.verbosity,
        )
    except RuntimeError as e:
        if config.general.verbosity > 0:
            print(f"Refinement failed for cycle {cycle + 1}.")
            if config.general.verbosity > 1 or config.refine.debug:
                print(e)
        return None
    finally:
        if config.refine.debug:
            stop_event.set()

    if config.general.structure_mod:
        # raise SystemExit("Structure modification is not implemented yet.")
        try:
            optimized_molecule = structure_modification_mol(
                optimized_molecule, config.modification, config.general.verbosity
            )
        except RuntimeError as e:
            if config.general.verbosity > 0:
                print(f"Structure modification failed for cycle {cycle + 1}.")
                if config.general.verbosity > 1:
                    print(e)
            return None
        if config.general.verbosity > 1:
            print("Structure modification successful.")

    if config.general.postprocess:
        try:
            optimized_molecule = postprocess_mol(
                optimized_molecule,
                postprocess_engine,  # type: ignore
                config.postprocess,
                resources_local,
                verbosity=config.general.verbosity,
            )
        except RuntimeError as e:
            if config.general.verbosity > 0:
                print(f"Postprocessing failed for cycle {cycle + 1}.")
                if config.general.verbosity > 1 or config.postprocess.debug:
                    print(e)
            return None
        finally:
            if config.postprocess.debug:
                stop_event.set()  # Stop further runs if debugging of this step is enabled
        if config.general.verbosity > 1:
            print("Postprocessing successful.")

    if not stop_event.is_set():
        stop_event.set()  # Signal other processes to stop
        return optimized_molecule
    elif config.refine.debug or config.postprocess.debug:
        return optimized_molecule
    else:
        return None


def header(version: str) -> str:
    """
    This function prints the header of the program.
    """
    headerstr = (
        # pylint: disable=C0301
        "╔══════════════════════════════════════════════════════════════════════════════════════════════════╗\n"
        "║                                                                                                  ║\n"
        "║   ███╗   ███╗██╗███╗   ██╗██████╗ ██╗     ███████╗███████╗███████╗ ██████╗ ███████╗███╗   ██╗    ║\n"
        "║   ████╗ ████║██║████╗  ██║██╔══██╗██║     ██╔════╝██╔════╝██╔════╝██╔════╝ ██╔════╝████╗  ██║    ║\n"
        "║   ██╔████╔██║██║██╔██╗ ██║██║  ██║██║     █████╗  ███████╗███████╗██║  ███╗█████╗  ██╔██╗ ██║    ║\n"
        "║   ██║╚██╔╝██║██║██║╚██╗██║██║  ██║██║     ██╔══╝  ╚════██║╚════██║██║   ██║██╔══╝  ██║╚██╗██║    ║\n"
        "║   ██║ ╚═╝ ██║██║██║ ╚████║██████╔╝███████╗███████╗███████║███████║╚██████╔╝███████╗██║ ╚████║    ║\n"
        "║   ╚═╝     ╚═╝╚═╝╚═╝  ╚═══╝╚═════╝ ╚══════╝╚══════╝╚══════╝╚══════╝ ╚═════╝ ╚══════╝╚═╝  ╚═══╝    ║\n"
        "║                                                                                                  ║\n"
        f"║                                       MindlessGen v{version[:5]}                                         ║\n"
        "║                                 Semi-Automated Molecule Generator                                ║\n"
        "║                                                                                                  ║\n"
        "║                          Licensed under the Apache License, Version 2.0                          ║\n"
        "║                           (http://www.apache.org/licenses/LICENSE-2.0)                           ║\n"
        "╚══════════════════════════════════════════════════════════════════════════════════════════════════╝"
    )
    return headerstr


# Define a utility function to set up the required engine
def setup_engines(
    engine_type: str,
    cfg: ConfigManager,
    xtb_path_func: Callable,
    orca_path_func: Callable,
    ridft_path_func: Callable,
    jobex_path_func: Callable,
    gxtb_path_func: Callable | None = None,
):
    """
    Set up the required engine.
    """
    if engine_type == "xtb":
        try:
            path = xtb_path_func(cfg.xtb.xtb_path)
            if not path:
                raise ImportError("xtb not found.")
        except ImportError as e:
            raise ImportError("xtb not found.") from e
        return XTB(path, cfg.xtb)
    elif engine_type == "orca":
        try:
            path = orca_path_func(cfg.orca.orca_path)
            if not path:
                raise ImportError("orca not found.")
        except ImportError as e:
            raise ImportError("orca not found.") from e
        return ORCA(path, cfg.orca)
    elif engine_type == "turbomole":
        try:
            jobex_path = jobex_path_func(cfg.turbomole.jobex_path)
            if not jobex_path:
                raise ImportError("jobex not found.")
        except ImportError as e:
            raise ImportError("jobex not found.") from e
        try:
            ridft_path = ridft_path_func(cfg.turbomole.ridft_path)
            if not ridft_path:
                raise ImportError("ridft not found.")
        except ImportError as e:
            raise ImportError("ridft not found.") from e
        return Turbomole(jobex_path, ridft_path, cfg.turbomole)
    elif engine_type == "gxtb":
        if gxtb_path_func is None:
            raise ImportError("No callable function for determining the g-xTB path.")
        path = gxtb_path_func(cfg.gxtb.gxtb_path)
        if not path:
            raise ImportError("'gxtb' binary could not be found.")
        return GXTB(path, cfg.gxtb)
    else:
        raise NotImplementedError("Engine not implemented.")<|MERGE_RESOLUTION|>--- conflicted
+++ resolved
@@ -14,15 +14,11 @@
 from time import perf_counter
 from datetime import timedelta
 
-<<<<<<< HEAD
-from ..molecules import generate_random_molecule, Molecule, structure_modification_mol
-=======
 # External packages
 from tqdm import tqdm
 
 # Internal modules
-from ..molecules import generate_random_molecule, Molecule
->>>>>>> 7364159b
+from ..molecules import generate_random_molecule, Molecule, structure_modification_mol
 from ..qm import (
     XTB,
     get_xtb_path,
@@ -195,12 +191,12 @@
     with resources.occupy_cores(ncores):
         # print a decent header for each molecule iteration
         if config.general.verbosity > 0:
-            print(f"\n{'='*80}")
+            print(f"\n{'=' * 80}")
             print(
-                f"{'='*22} Generating molecule {molcount + 1:<4} of "
-                + f"{config.general.num_molecules:<4} {'='*24}"
+                f"{'=' * 22} Generating molecule {molcount + 1:<4} of "
+                + f"{config.general.num_molecules:<4} {'=' * 24}"
             )
-            print(f"{'='*80}")
+            print(f"{'=' * 80}")
 
         with setup_managers(ncores, ncores) as (executor, manager, resources_local):
             stop_event = manager.Event()
