"""
Main driver of MindlessGen.
"""

from __future__ import annotations

# Python standard library
from collections.abc import Callable
from concurrent.futures import Future, as_completed
from pathlib import Path
import multiprocessing as mp
from threading import Event
import warnings
from time import perf_counter
from datetime import timedelta

# External packages
from tqdm import tqdm

# Internal modules
from ..molecules import generate_random_molecule, Molecule
from ..qm import (
    XTB,
    get_xtb_path,
    QMMethod,
    ORCA,
    get_orca_path,
    Turbomole,
    get_ridft_path,
    get_jobex_path,
    GXTB,
    get_gxtb_path,
)
from ..molecules import iterative_optimization, postprocess_mol
from ..prog import ConfigManager, setup_managers, ResourceMonitor, setup_blocks
from ..__version__ import __version__

MINDLESS_MOLECULES_FILE = "mindless.molecules"


def generator(config: ConfigManager) -> tuple[list[Molecule], int]:
    """
    Generate a molecule.
    """

    #  ______             _
    # |  ____|           (_)
    # | |__   _ __   __ _ _ _ __   ___
    # |  __| | '_ \ / _` | | '_ \ / _ \
    # | |____| | | | (_| | | | | |  __/)
    # |______|_| |_|\__, |_|_| |_|\___|
    #                __/ |
    #               |___/

    start = perf_counter()

    if config.general.verbosity > 0:
        print(header(str(__version__)))

    if config.general.print_config:
        print(config)
        return [], 0

    # Import and set up required engines
    refine_engine: QMMethod = setup_engines(
        config.refine.engine,
        config,
        get_xtb_path,
        get_orca_path,  # g-xTB cannot be used anyway
        get_ridft_path,
        get_jobex_path,
    )

    if config.general.postprocess:
        postprocess_engine: QMMethod | None = setup_engines(
            config.postprocess.engine,
            config,
            get_xtb_path,
            get_orca_path,
            get_ridft_path,
            get_jobex_path,
            get_gxtb_path,
        )
    else:
        postprocess_engine = None

    if config.general.verbosity > 0:
        print(config)

    config.check_config(verbosity=config.general.verbosity)

    num_cores = min(mp.cpu_count(), config.general.parallel)
    if config.general.verbosity > 0:
        print(f"Running with {num_cores} cores.")

    # Check if the file {MINDLESS_MOLECULES_FILE} exists. If yes, append to it.
    if Path(MINDLESS_MOLECULES_FILE).is_file():
        if config.general.verbosity > 0:
            print(f"\n--- Appending to existing file '{MINDLESS_MOLECULES_FILE}'. ---")

    exitcode = 0
    optimized_molecules: list[Molecule] = []

    # Initialize parallel blocks here
    blocks = setup_blocks(
        num_cores,
        config.general.num_molecules,
        min(config.refine.ncores, config.postprocess.ncores),
    )
    blocks.sort(key=lambda x: x.ncores)

    backup_verbosity: int | None = None
    if len(blocks) > 1 and config.general.verbosity > 0:
        backup_verbosity = config.general.verbosity  # Save verbosity level for later
        config.general.verbosity = 0  # Disable verbosity if parallel
        # NOTE: basically no messages will be printed if generation is run in parallel

    # Set up parallel blocks environment
    with setup_managers(num_cores // blocks[0].ncores, num_cores) as (
        executor,
        _,
        resources,
    ):
        # The following creates a queue of futures which occupy a certain number of cores each
        # as defined by each block
        # Each future represents the generation of one molecule
        # NOTE: proceeding this way assures that each molecule gets a static number of cores
        # a dynamic setting would also be thinkable and straightforward to implement
        tasks: list[Future[Molecule | None]] = []
        for block in blocks:
            for _ in range(block.num_molecules):
                tasks.append(
                    executor.submit(
                        single_molecule_generator,
                        len(tasks),
                        config,
                        resources,
                        refine_engine,
                        postprocess_engine,
                        block.ncores,
                    )
                )

        # Collect results of all tries to create a molecule
        for future in tqdm(
            as_completed(tasks),
            total=len(tasks),
            desc="Generating Molecules ...",
        ):
            result: Molecule | None = future.result()
            if result is not None:
                optimized_molecules.append(result)
            else:
                exitcode = 1

    # Restore verbosity level if it was changed
    if backup_verbosity is not None:
        config.general.verbosity = backup_verbosity

    end = perf_counter()
    runtime = end - start

    print(f"\nSuccessfully generated {len(optimized_molecules)} molecules:")
    for optimized_molecule in optimized_molecules:
        print(optimized_molecule.name)

    time = timedelta(seconds=int(runtime))
    hours, r = divmod(time.seconds, 3600)
    minutes, seconds = divmod(r, 60)
    if time.days:
        hours += time.days * 24

    print(f"\nRan MindlessGen in {hours:02d}:{minutes:02d}:{seconds:02d} (HH:MM:SS)")

    return optimized_molecules, exitcode


def single_molecule_generator(
    molcount: int,
    config: ConfigManager,
    resources: ResourceMonitor,
    refine_engine: QMMethod,
    postprocess_engine: QMMethod | None,
    ncores: int,
) -> Molecule | None:
    """
    Generate a single molecule (from start to finish).
    """

    # Wait for enough cores (cores freed automatically upon leaving managed context)
    with resources.occupy_cores(ncores):
        # print a decent header for each molecule iteration
        if config.general.verbosity > 0:
            print(f"\n{'='*80}")
            print(
                f"{'='*22} Generating molecule {molcount + 1:<4} of "
                + f"{config.general.num_molecules:<4} {'='*24}"
            )
            print(f"{'='*80}")

        with setup_managers(ncores, ncores) as (executor, manager, resources_local):
            stop_event = manager.Event()
            # Launch worker processes to find molecule
            cycles = range(config.general.max_cycles)
            tasks: list[Future[Molecule | None]] = []
            for cycle in cycles:
                tasks.append(
                    executor.submit(
                        single_molecule_step,
                        config,
                        resources_local,
                        refine_engine,
                        postprocess_engine,
                        cycle,
                        stop_event,
                    )
                )

            results = [task.result() for task in as_completed(tasks)]

    optimized_molecule: Molecule | None = None
    for i, result in enumerate(results):
        if result is not None:
            cycles_needed = i + 1
            optimized_molecule = result
            if config.general.verbosity > 0:
                print(f"Optimized mindless molecule found in {cycles_needed} cycles.")
                print(optimized_molecule)
            break

    # Write out molecule if requested
    if optimized_molecule is not None and config.general.write_xyz:
        optimized_molecule.write_xyz_to_file()
        with open(MINDLESS_MOLECULES_FILE, "a", encoding="utf8") as f:
            f.write(f"mlm_{optimized_molecule.name}\n")
        if config.general.verbosity > 0:
            print(f"Written molecule file 'mlm_{optimized_molecule.name}.xyz'.\n")
    elif optimized_molecule is None:
        # TODO: will this conflict with progress bar?
        warnings.warn(
            "Molecule generation including optimization (and postprocessing) "
            + f"failed for all cycles for molecule {molcount + 1}."
        )

    return optimized_molecule


def single_molecule_step(
    config: ConfigManager,
    resources_local: ResourceMonitor,
    refine_engine: QMMethod,
    postprocess_engine: QMMethod | None,
    cycle: int,
    stop_event: Event,
) -> Molecule | None:
    """Execute one step in a single molecule generation"""

    if stop_event.is_set():
        return None  # Exit early if a molecule has already been found

    if config.general.verbosity > 0:
        print(f"Starting cycle {cycle + 1:<3}...")

    #   _____                           _
    #  / ____|                         | |
    # | |  __  ___ _ __   ___ _ __ __ _| |_ ___  _ __
    # | | |_ |/ _ \ '_ \ / _ \ '__/ _` | __/ _ \| '__|
    # | |__| |  __/ | | |  __/ | | (_| | || (_) | |
    #  \_____|\___|_| |_|\___|_|  \__,_|\__\___/|_|

    try:
        mol = generate_random_molecule(config.generate, config.general.verbosity)
    # RuntimeError is not caught here, as in this part, runtime errors are not expected to occur
    # and shall therefore be raised to the main function
    except (
        SystemExit
    ) as e:  # debug functionality: raise SystemExit to stop the whole execution
        if config.general.verbosity > 0:
            print(f"Generation aborted for cycle {cycle + 1}.")
            if config.general.verbosity > 1:
                print(e)
        stop_event.set()
        return None
    except RuntimeError as e:
        if config.general.verbosity > 0:
            print(f"Generation failed for cycle {cycle + 1}.")
            if config.general.verbosity > 1:
                print(e)
        return None

    try:
        #    ____        _   _           _
        #   / __ \      | | (_)         (_)
        #  | |  | |_ __ | |_ _ _ __ ___  _ _______
        #  | |  | | '_ \| __| | '_ ` _ \| |_  / _ \
        #  | |__| | |_) | |_| | | | | | | |/ /  __/
        #   \____/| .__/ \__|_|_| |_| |_|_/___\___|
        #         | |
        #         |_|
        optimized_molecule = iterative_optimization(
            mol,
            refine_engine,
            config.generate,
            config.refine,
            resources_local,
            verbosity=config.general.verbosity,
        )
    except RuntimeError as e:
        if config.general.verbosity > 0:
            print(f"Refinement failed for cycle {cycle + 1}.")
            if config.general.verbosity > 1 or config.refine.debug:
                print(e)
        return None
    finally:
        if config.refine.debug:
            stop_event.set()

    if config.general.postprocess:
        try:
            optimized_molecule = postprocess_mol(
                optimized_molecule,
                postprocess_engine,  # type: ignore
                config.postprocess,
                resources_local,
                verbosity=config.general.verbosity,
            )
        except RuntimeError as e:
            if config.general.verbosity > 0:
                print(f"Postprocessing failed for cycle {cycle + 1}.")
                if config.general.verbosity > 1 or config.postprocess.debug:
                    print(e)
            return None
        finally:
            if config.postprocess.debug:
                stop_event.set()  # Stop further runs if debugging of this step is enabled
        if config.general.verbosity > 1:
            print("Postprocessing successful.")

    if config.general.gxtb_development:
        # additional g-xTB engine after refinement and postprocessing for development purposes
        gxtb = GXTB(get_gxtb_path(), config.gxtb)
        if not config.general.postprocess and config.postprocess.engine == "gxtb":
            try:
                _gxtb_scf_check(
                    optimized_molecule,
                    gxtb,
                    config.general.verbosity,
                )
            except (RuntimeError, ValueError) as e:
                if config.general.verbosity > 0:
                    print(
                        f"g-xTB postprocessing (SCF cycles check) failed for cycle {cycle + 1}."
                    )
                    if config.general.verbosity > 1:
                        print(e)
                return None
            if config.general.verbosity > 1:
                print("g-xTB postprocessing (SCF cycles check) successful.")
        if config.general.gxtb_ipea:
            try:
                _gxtb_ipea_check(
                    optimized_molecule,
                    gxtb,
                    config.general.verbosity,
                )
            except (RuntimeError, ValueError) as e:
                if config.general.verbosity > 0:
                    print(f"g-xTB postprocessing failed for cycle {cycle + 1}.")
                    if config.general.verbosity > 1:
                        print(e)
                return None
            if config.general.verbosity > 1:
                print("g-xTB postprocessing successful.")

    if not stop_event.is_set():
        stop_event.set()  # Signal other processes to stop
        return optimized_molecule
    elif config.refine.debug or config.postprocess.debug:
        return optimized_molecule
    else:
        return None


def header(version: str) -> str:
    """
    This function prints the header of the program.
    """
    headerstr = (
        # pylint: disable=C0301
        "╔══════════════════════════════════════════════════════════════════════════════════════════════════╗\n"
        "║                                                                                                  ║\n"
        "║   ███╗   ███╗██╗███╗   ██╗██████╗ ██╗     ███████╗███████╗███████╗ ██████╗ ███████╗███╗   ██╗    ║\n"
        "║   ████╗ ████║██║████╗  ██║██╔══██╗██║     ██╔════╝██╔════╝██╔════╝██╔════╝ ██╔════╝████╗  ██║    ║\n"
        "║   ██╔████╔██║██║██╔██╗ ██║██║  ██║██║     █████╗  ███████╗███████╗██║  ███╗█████╗  ██╔██╗ ██║    ║\n"
        "║   ██║╚██╔╝██║██║██║╚██╗██║██║  ██║██║     ██╔══╝  ╚════██║╚════██║██║   ██║██╔══╝  ██║╚██╗██║    ║\n"
        "║   ██║ ╚═╝ ██║██║██║ ╚████║██████╔╝███████╗███████╗███████║███████║╚██████╔╝███████╗██║ ╚████║    ║\n"
        "║   ╚═╝     ╚═╝╚═╝╚═╝  ╚═══╝╚═════╝ ╚══════╝╚══════╝╚══════╝╚══════╝ ╚═════╝ ╚══════╝╚═╝  ╚═══╝    ║\n"
        "║                                                                                                  ║\n"
        f"║                                       MindlessGen v{version[:5]}                                         ║\n"
        "║                                 Semi-Automated Molecule Generator                                ║\n"
        "║                                                                                                  ║\n"
        "║                          Licensed under the Apache License, Version 2.0                          ║\n"
        "║                           (http://www.apache.org/licenses/LICENSE-2.0)                           ║\n"
        "╚══════════════════════════════════════════════════════════════════════════════════════════════════╝"
    )
    return headerstr


# Define a utility function to set up the required engine
def setup_engines(
    engine_type: str,
    cfg: ConfigManager,
    xtb_path_func: Callable,
    orca_path_func: Callable,
    ridft_path_func: Callable,
    jobex_path_func: Callable,
    gxtb_path_func: Callable | None = None,
):
    """
    Set up the required engine.
    """
    if engine_type == "xtb":
        try:
            path = xtb_path_func(cfg.xtb.xtb_path)
            if not path:
                raise ImportError("xtb not found.")
        except ImportError as e:
            raise ImportError("xtb not found.") from e
        return XTB(path, cfg.xtb)
    elif engine_type == "orca":
        try:
            path = orca_path_func(cfg.orca.orca_path)
            if not path:
                raise ImportError("orca not found.")
        except ImportError as e:
            raise ImportError("orca not found.") from e
        return ORCA(path, cfg.orca)
    elif engine_type == "turbomole":
        try:
            jobex_path = jobex_path_func(cfg.turbomole.jobex_path)
            if not jobex_path:
                raise ImportError("jobex not found.")
        except ImportError as e:
            raise ImportError("jobex not found.") from e
        try:
            ridft_path = ridft_path_func(cfg.turbomole.ridft_path)
            if not ridft_path:
                raise ImportError("ridft not found.")
        except ImportError as e:
            raise ImportError("ridft not found.") from e
        return Turbomole(jobex_path, ridft_path, cfg.turbomole)
    elif engine_type == "gxtb":
        if gxtb_path_func is None:
            raise ImportError("No callable function for determining the g-xTB path.")
        path = gxtb_path_func(cfg.gxtb.gxtb_path)
        if not path:
            raise ImportError("'gxtb' binary could not be found.")
        return GXTB(path, cfg.gxtb)
    else:
        raise NotImplementedError("Engine not implemented.")


<<<<<<< HEAD
def _gxtb_ipea_check(
    mol: Molecule, gxtb: GXTB, scf_iter_limit: int, verbosity: int = 0
) -> None:
=======
def _gxtb_ipea_check(mol: Molecule, gxtb: GXTB, verbosity: int = 0) -> None:
>>>>>>> 3a902013
    """
    ONLY FOR IN-HOUSE g-xTB DEVELOPMENT PURPOSES: Check the SCF iterations of the cation and anion.
    """
    # 1) Single point calculation with g-xTB for the cation
    tmp_mol = mol.copy()
    tmp_mol.charge += 1
    tmp_mol.uhf += 1
    if mol.uhf != 0 and verbosity > 0:
        print(
            f"WARNING: UHF value was set to {mol.uhf} and not 0. "
            + "For the g-xTB cationic calculation, we are increasing it by 1. "
            + "(Could be ill-defined.)"
        )
<<<<<<< HEAD
    gxtb_output = gxtb.singlepoint(tmp_mol, 1, verbosity=verbosity)
=======
    gxtb_output = gxtb.singlepoint(tmp_mol, verbosity=verbosity)
>>>>>>> 3a902013
    # gp3_output looks like this:
    # [...]
    #   13     -155.03101038        0.00000000        0.00000001       16.45392733   8    F
    #           13  scf iterations
    #           eigenvalues
    # [...]
    # Check for the number of scf iterations
    scf_iterations = 0
    for line in gxtb_output.split("\n"):
        if "scf iterations" in line:
            scf_iterations = int(line.split()[0])
            break
    if scf_iterations == 0:
        raise ValueError("SCF iterations not found in GP3 output.")
    if scf_iterations > gxtb.cfg.scf_cycles:
        raise ValueError(f"SCF iterations exceeded limit of {gxtb.cfg.scf_cycles}.")

    # 2) Single point calculation with g-xTB for the anion
    tmp_mol = mol.copy()
    tmp_mol.charge -= 1
    tmp_mol.uhf += 1
    if mol.uhf != 0 and verbosity > 0:
        print(
            f"WARNING: UHF value was set to {mol.uhf} and not 0. "
            + "For the g-xTB anionic calculation, we are increasing it by 1. "
            + "(Could be ill-defined.)"
        )
<<<<<<< HEAD
    gxtb_output = gxtb.singlepoint(tmp_mol, 1, verbosity=verbosity)
=======
    gxtb_output = gxtb.singlepoint(tmp_mol, verbosity=verbosity)
>>>>>>> 3a902013
    # Check for the number of scf iterations
    scf_iterations = 0
    for line in gxtb_output.split("\n"):
        if "scf iterations" in line:
            scf_iterations = int(line.split()[0])
            break
    if scf_iterations == 0:
        raise ValueError("SCF iterations not found in GP3 output.")
    if scf_iterations > gxtb.cfg.scf_cycles:
        raise ValueError(f"SCF iterations exceeded limit of {gxtb.cfg.scf_cycles}.")


def _gxtb_scf_check(mol: Molecule, gxtb: GXTB, verbosity: int = 0) -> None:
    """
    ONLY FOR IN-HOUSE g-xTB DEVELOPMENT PURPOSES: Check the SCF iterations with g-xTB.
    """
    # 1) Single point calculation with g-xTB for the cation
<<<<<<< HEAD
    gxtb_output = gxtb.singlepoint(mol, 1, verbosity=verbosity)
=======
    gxtb_output = gxtb.singlepoint(mol, verbosity=verbosity)
>>>>>>> 3a902013
    # gp3_output looks like this:
    # [...]
    #   13     -155.03101038        0.00000000        0.00000001       16.45392733   8    F
    #           13  scf iterations
    #           eigenvalues
    # [...]
    # Check for the number of scf iterations
    scf_iterations = 0
    for line in gxtb_output.split("\n"):
        if "scf iterations" in line:
            scf_iterations = int(line.split()[0])
            break
    if scf_iterations == 0:
        raise ValueError("SCF iterations not found in GP3 output.")
    if scf_iterations > gxtb.cfg.scf_cycles:
        raise ValueError(f"SCF iterations exceeded limit of {gxtb.cfg.scf_cycles}.")<|MERGE_RESOLUTION|>--- conflicted
+++ resolved
@@ -460,13 +460,9 @@
         raise NotImplementedError("Engine not implemented.")
 
 
-<<<<<<< HEAD
 def _gxtb_ipea_check(
-    mol: Molecule, gxtb: GXTB, scf_iter_limit: int, verbosity: int = 0
+    mol: Molecule, gxtb: GXTB, verbosity: int = 0
 ) -> None:
-=======
-def _gxtb_ipea_check(mol: Molecule, gxtb: GXTB, verbosity: int = 0) -> None:
->>>>>>> 3a902013
     """
     ONLY FOR IN-HOUSE g-xTB DEVELOPMENT PURPOSES: Check the SCF iterations of the cation and anion.
     """
@@ -480,11 +476,8 @@
             + "For the g-xTB cationic calculation, we are increasing it by 1. "
             + "(Could be ill-defined.)"
         )
-<<<<<<< HEAD
     gxtb_output = gxtb.singlepoint(tmp_mol, 1, verbosity=verbosity)
-=======
-    gxtb_output = gxtb.singlepoint(tmp_mol, verbosity=verbosity)
->>>>>>> 3a902013
+
     # gp3_output looks like this:
     # [...]
     #   13     -155.03101038        0.00000000        0.00000001       16.45392733   8    F
@@ -512,11 +505,8 @@
             + "For the g-xTB anionic calculation, we are increasing it by 1. "
             + "(Could be ill-defined.)"
         )
-<<<<<<< HEAD
     gxtb_output = gxtb.singlepoint(tmp_mol, 1, verbosity=verbosity)
-=======
-    gxtb_output = gxtb.singlepoint(tmp_mol, verbosity=verbosity)
->>>>>>> 3a902013
+    
     # Check for the number of scf iterations
     scf_iterations = 0
     for line in gxtb_output.split("\n"):
@@ -534,11 +524,7 @@
     ONLY FOR IN-HOUSE g-xTB DEVELOPMENT PURPOSES: Check the SCF iterations with g-xTB.
     """
     # 1) Single point calculation with g-xTB for the cation
-<<<<<<< HEAD
     gxtb_output = gxtb.singlepoint(mol, 1, verbosity=verbosity)
-=======
-    gxtb_output = gxtb.singlepoint(mol, verbosity=verbosity)
->>>>>>> 3a902013
     # gp3_output looks like this:
     # [...]
     #   13     -155.03101038        0.00000000        0.00000001       16.45392733   8    F
