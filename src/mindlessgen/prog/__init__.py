"""
This module contains the classes and functions for all configuration-related tasks,
as well as utilities concerned with parallelization.
"""

from .config import (
    ConfigManager,
    GeneralConfig,
    XTBConfig,
    ORCAConfig,
    TURBOMOLEConfig,
    GXTBConfig,
    GenerateConfig,
    RefineConfig,
    PostProcessConfig,
    StructureModConfig,
)
from .parallel import setup_managers, ResourceMonitor, setup_blocks

__all__ = [
    "ConfigManager",
    "GeneralConfig",
    "XTBConfig",
    "ORCAConfig",
    "TURBOMOLEConfig",
    "GXTBConfig",
    "GenerateConfig",
    "RefineConfig",
    "PostProcessConfig",
<<<<<<< HEAD
    "StructureModConfig",
=======
    "setup_managers",
    "ResourceMonitor",
    "setup_blocks",
>>>>>>> 7364159b
]<|MERGE_RESOLUTION|>--- conflicted
+++ resolved
@@ -27,11 +27,8 @@
     "GenerateConfig",
     "RefineConfig",
     "PostProcessConfig",
-<<<<<<< HEAD
-    "StructureModConfig",
-=======
     "setup_managers",
     "ResourceMonitor",
     "setup_blocks",
->>>>>>> 7364159b
+    "StructureModConfig",
 ]