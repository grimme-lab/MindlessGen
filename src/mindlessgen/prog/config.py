"""
Contains the configuration Class for the program.
"""

from __future__ import annotations

from pathlib import Path
from abc import ABC, abstractmethod
import warnings
import multiprocessing as mp
import toml

from ..molecules import PSE_NUMBERS


# abstract base class for configuration
class BaseConfig(ABC):
    """
    Abstract base class for configuration settings.
    """

    @abstractmethod
    def __init__(self):
        pass

    @abstractmethod
    def get_identifier(self) -> str:
        """
        Get the identifier of the configuration.
        """


class GeneralConfig(BaseConfig):
    """
    Configuration class for general settings.
    """

    def __init__(self: GeneralConfig) -> None:
        self._verbosity: int = 1
        self._max_cycles: int = 200
        self._print_config: bool = False
        self._parallel: int = 1
        self._num_molecules: int = 1
        self._postprocess: bool = False
        self._write_xyz: bool = True

    def get_identifier(self) -> str:
        return "general"

    @property
    def verbosity(self):
        """
        Get the verbosity level.
        """
        return self._verbosity

    @verbosity.setter
    def verbosity(self, verbosity: int):
        """
        Set the verbosity level.
        """
        if not isinstance(verbosity, int):
            raise TypeError("Verbosity should be an integer.")
        if verbosity not in [-1, 0, 1, 2, 3]:
            raise ValueError("Verbosity can only be -1, 0, 1, 2, or 3.")
        self._verbosity = verbosity

    @property
    def max_cycles(self):
        """
        Get the maximum number of cycles.
        """
        return self._max_cycles

    @max_cycles.setter
    def max_cycles(self, max_cycles: int):
        """
        Set the maximum number of cycles.
        """
        if not isinstance(max_cycles, int):
            raise TypeError("Max cycles should be an integer.")
        if max_cycles < 1:
            raise ValueError("Max cycles should be greater than 0.")
        self._max_cycles = max_cycles

    @property
    def print_config(self):
        """
        Get the print config flag.
        """
        return self._print_config

    @print_config.setter
    def print_config(self, print_config: bool):
        """
        Set the print config flag.
        """
        if not isinstance(print_config, bool):
            raise TypeError("Print config should be a boolean.")
        self._print_config = print_config

    @property
    def parallel(self):
        """
        Get the parallel flag.
        """
        return self._parallel

    @parallel.setter
    def parallel(self, parallel: int):
        """
        Set the parallel flag.
        """
        if not isinstance(parallel, int):
            raise TypeError("Parallel should be an integer.")
        if parallel < 1:
            raise ValueError("Parallel should be greater than 0.")
        self._parallel = parallel

    @property
    def num_molecules(self):
        """
        Get the number of molecules.
        """
        return self._num_molecules

    @num_molecules.setter
    def num_molecules(self, num_molecules: int):
        """
        Set the number of molecules.
        """
        if not isinstance(num_molecules, int):
            raise TypeError("Number of molecules should be an integer.")
        if num_molecules < 1:
            raise ValueError("Number of molecules should be greater than 0.")
        self._num_molecules = num_molecules

    @property
    def postprocess(self):
        """
        Get the postprocess flag.
        """
        return self._postprocess

    @postprocess.setter
    def postprocess(self, postprocess: bool):
        """
        Set the postprocess flag.
        """
        if not isinstance(postprocess, bool):
            raise TypeError("Postprocess should be a boolean.")
        self._postprocess = postprocess

    @property
    def write_xyz(self):
        """
        Get the write xyz flag.
        """
        return self._write_xyz

    @write_xyz.setter
    def write_xyz(self, write_xyz: bool):
        """
        Set the write xyz flag.
        """
        if not isinstance(write_xyz, bool):
            raise TypeError("Write xyz should be a boolean.")
        self._write_xyz = write_xyz


class GenerateConfig(BaseConfig):
    """
    Configuration for the "generate" section responsible for setting up an initial Molecule type.
    """

    def __init__(self: GenerateConfig) -> None:
        self._min_num_atoms: int = 5
        self._max_num_atoms: int = 10
        self._init_coord_scaling: float = 3.0
        self._increase_scaling_factor: float = 1.1
        self._element_composition: dict[int, tuple[int | None, int | None]] = {}
        self._forbidden_elements: list[int] | None = None
        self._scale_fragment_detection: float = 1.25
        self._scale_minimal_distance: float = 0.8
<<<<<<< HEAD
        self._contract_coords: bool = False
        self._set_molecular_charge: bool = False
        self._molecular_charge: int = 0
=======
        self._contract_coords: bool = True
>>>>>>> 37913dd2

    def get_identifier(self) -> str:
        return "generate"

    @property
    def min_num_atoms(self):
        """
        Get the minimum number of atoms.
        """
        return self._min_num_atoms

    @min_num_atoms.setter
    def min_num_atoms(self, min_num_atoms: int):
        """
        Set the minimum number of atoms.
        """
        if not isinstance(min_num_atoms, int):
            raise TypeError("Min num atoms should be an integer.")
        if min_num_atoms < 1:
            raise ValueError("Min num atoms should be greater than 0.")
        self._min_num_atoms = min_num_atoms

    @property
    def max_num_atoms(self):
        """
        Get the maximum number of atoms.
        """
        return self._max_num_atoms

    @max_num_atoms.setter
    def max_num_atoms(self, max_num_atoms: int):
        """
        Set the maximum number of atoms.
        """
        if not isinstance(max_num_atoms, int):
            raise TypeError("Max num atoms should be an integer.")
        if max_num_atoms < 1:
            raise ValueError("Max num atoms should be greater than 0.")
        self._max_num_atoms = max_num_atoms

    @property
    def init_coord_scaling(self):
        """
        Get the initial coordinate scaling.
        """
        return self._init_coord_scaling

    @init_coord_scaling.setter
    def init_coord_scaling(self, init_coord_scaling: float):
        """
        Set the initial coordinate scaling.
        """
        if not isinstance(init_coord_scaling, float):
            raise TypeError("Initial coordinate scaling should be a float.")
        if init_coord_scaling <= 0:
            raise ValueError("Initial coordinate scaling should be greater than 0.")
        self._init_coord_scaling = init_coord_scaling

    @property
    def increase_scaling_factor(self):
        """
        Get the increase scaling factor.
        """
        return self._increase_scaling_factor

    @increase_scaling_factor.setter
    def increase_scaling_factor(self, increase_scaling_factor: float):
        """
        Set the increase scaling factor.
        """
        if not isinstance(increase_scaling_factor, float):
            raise TypeError("Increase scaling factor should be a float.")
        if increase_scaling_factor <= 1:
            raise ValueError("Increase scaling factor should be greater than 1.")
        self._increase_scaling_factor = increase_scaling_factor

    @property
    def element_composition(self):
        """
        Return the element composition.
        """
        return self._element_composition

    @element_composition.setter
    def element_composition(self, composition_str):
        """
        Parses the element_composition string and stores the parsed data
        in the _element_composition dictionary.

        Format: "C:2-10, H:10-20, O:1-5, N:1-*"
        """

        if not isinstance(composition_str, str):
            raise TypeError("Element composition should be a string.")
        if not composition_str:
            return

        element_dict = {}
        elements = composition_str.split(",")
        # remove leading and trailing whitespaces
        elements = [element.strip() for element in elements]

        for element in elements:
            element_type, range_str = element.split(":")
            min_count, max_count = range_str.split("-")
            element_number = PSE_NUMBERS.get(element_type.lower(), None) - 1

            # Convert counts, handle wildcard '*'
            min_count = None if min_count == "*" else int(min_count)
            max_count = None if max_count == "*" else int(max_count)
            if (
                min_count is not None
                and max_count is not None
                and min_count > max_count
            ):
                raise ValueError(
                    f"Minimum count ({min_count}) is larger than maximum count ({max_count})."
                )

            element_dict[element_number] = (min_count, max_count)

        self._element_composition = element_dict

    @property
    def forbidden_elements(self):
        """
        Return sorted list of forbidden elements.
        """
        return self._forbidden_elements

    @forbidden_elements.setter
    def forbidden_elements(self: GenerateConfig, forbidden_str: str) -> None:
        """
        Parses the forbidden_elements string and stores the parsed data
        in the _forbidden_elements set.

        Format: "57-71, 8, 1" or "19-*"
        """
        # if string is empty or None, set to None
        if not forbidden_str:
            self._forbidden_elements = None
            return
        forbidden_set: set[int] = set()
        elements = forbidden_str.split(",")
        elements = [element.strip() for element in elements]

        for item in elements:
            if "-" in item:
                start: str | int
                end: str | int
                start, end = item.split("-")
                if end == "*" and start == "*":
                    raise ValueError("Both start and end cannot be wildcard '*'.")
                if end == "*":
                    end = 103  # Set to a the maximum atomic number in mindlessgen
                if start == "*":
                    start = 0
                forbidden_set.update(
                    range(int(start) - 1, int(end))
                )  # Subtract 1 to convert to 0-based indexing
            else:
                forbidden_set.add(
                    int(item) - 1
                )  # Subtract 1 to convert to 0-based indexing

        self._forbidden_elements = sorted(list(forbidden_set))

    @property
    def scale_fragment_detection(self):
        """
        Get the scaling factor for the fracment detection based on the van der Waals radii.
        """
        return self._scale_fragment_detection

    @scale_fragment_detection.setter
    def scale_fragment_detection(self, scale_fragment_detection: float):
        """
        Set the scaling factor for van der Waals radii.
        """
        if not isinstance(scale_fragment_detection, float):
            raise TypeError("Scale van der Waals radii should be a float.")
        if scale_fragment_detection <= 0:
            raise ValueError("Scale van der Waals radii should be greater than 0.")
        self._scale_fragment_detection = scale_fragment_detection

    @property
    def scale_minimal_distance(self):
        """
        Get the scaling factor for minimal distance between two atoms.
        """
        return self._scale_minimal_distance

    @scale_minimal_distance.setter
    def scale_minimal_distance(self, scale_minimal_distance: float):
        """
        Set the scaling factor for minimal distance between two atoms.
        """
        if not isinstance(scale_minimal_distance, float):
            raise TypeError("Scale minimal distance should be a float.")
        if scale_minimal_distance <= 0:
            raise ValueError("Scale minimal distance should be greater than 0.")
        self._scale_minimal_distance = scale_minimal_distance

    @property
    def contract_coords(self):
        """
        Get the contract_coords flag.
        """
        return self._contract_coords

    @contract_coords.setter
    def contract_coords(self, contract_coords: bool):
        """
        Set the contract_coords flag.
        """
        if not isinstance(contract_coords, bool):
            raise TypeError("Contract coords should be a boolean.")
        self._contract_coords = contract_coords

    @property
    def set_molecular_charge(self):
        """
        Get the set_molecular_charge flag.
        """
        return self._set_molecular_charge

    @set_molecular_charge.setter
    def set_molecular_charge(self, set_molecular_charge: bool):
        """
        Set the set_molecular_charge flag.
        """
        if not isinstance(set_molecular_charge, bool):
            raise TypeError("Set molecular charge should be a boolean.")
        self._set_molecular_charge = set_molecular_charge

    @property
    def molecular_charge(self):
        """
        Get the molecular_charge.
        """
        return self._molecular_charge

    @molecular_charge.setter
    def molecular_charge(self, molecular_charge: int):
        """
        Set the molecular_charge.
        """
        if not isinstance(molecular_charge, int):
            raise TypeError("Fixed charge should be an integer.")
        self._molecular_charge = molecular_charge


class RefineConfig(BaseConfig):
    """
    Configuration class for refinement settings.
    """

    def __init__(self: RefineConfig) -> None:
        self._max_frag_cycles: int = 10
        self._engine: str = "xtb"
        self._hlgap: float = 0.5
        self._debug: bool = False

    def get_identifier(self) -> str:
        return "refine"

    @property
    def max_frag_cycles(self):
        """
        Get the maximum number of fragment cycles.
        """
        return self._max_frag_cycles

    @max_frag_cycles.setter
    def max_frag_cycles(self, max_frag_cycles: int):
        """
        Set the maximum number of fragment cycles.
        """
        if not isinstance(max_frag_cycles, int):
            raise TypeError("Max fragment cycles should be an integer.")
        if max_frag_cycles < 1:
            raise ValueError("Max fragment cycles should be greater than 0.")
        self._max_frag_cycles = max_frag_cycles

    @property
    def engine(self):
        """
        Get the engine.
        """
        return self._engine

    @engine.setter
    def engine(self, engine: str):
        """
        Set the engine.
        """
        if not isinstance(engine, str):
            raise TypeError("Refinement engine should be a string.")
        if engine not in ["xtb", "orca"]:
            raise ValueError("Refinement engine can only be xtb or orca.")
        self._engine = engine

    @property
    def hlgap(self):
        """
        Get the minimum HOM
        """
        return self._hlgap

    @hlgap.setter
    def hlgap(self, hlgap: float):
        """
        Set the minimum HOM
        """
        if not isinstance(hlgap, float):
            raise TypeError("Minimum HL gap should be a float.")
        if hlgap < 0:
            raise ValueError("Minimum HL gap should be greater than 0.")
        self._hlgap = hlgap

    @property
    def debug(self):
        """
        Get the debug flag for refinement.
        """
        return self._debug

    @debug.setter
    def debug(self, debug: bool):
        """
        Set the debug flag for refinement.
        """
        if not isinstance(debug, bool):
            raise TypeError("Debug should be a boolean.")
        self._debug = debug


class PostProcessConfig(BaseConfig):
    """
    Configuration class for post-processing settings.
    """

    def __init__(self: PostProcessConfig) -> None:
        self._engine: str = "orca"
        self._opt_cycles: int | None = 5
        self._optimize: bool = True
        self._debug: bool = False

    def get_identifier(self) -> str:
        return "postprocess"

    @property
    def engine(self):
        """
        Get the postprocess engine.
        """
        return self._engine

    @engine.setter
    def engine(self, engine: str):
        """
        Set the postprocess engine.
        """
        if not isinstance(engine, str):
            raise TypeError("Postprocess engine should be a string.")
        if engine not in ["xtb", "orca", "gp3"]:
            raise ValueError("Postprocess engine can only be xtb or orca.")
        self._engine = engine

    @property
    def optimize(self):
        """
        Get the optimization flag for post-processing.
        """
        return self._optimize

    @optimize.setter
    def optimize(self, optimize: bool):
        """
        Set the optimization flag for post-processing.
        """
        if not isinstance(optimize, bool):
            raise TypeError("Optimize should be a boolean.")
        self._optimize = optimize

    @property
    def opt_cycles(self):
        """
        Get the optimization cycles for post-processing.
        """
        return self._opt_cycles

    @opt_cycles.setter
    def opt_cycles(self, opt_cycles: int):
        """
        Set the optimization cycles for post-processing.
        """
        if not isinstance(opt_cycles, int):
            raise TypeError("Optimization cycles should be an integer.")
        if opt_cycles < 0:
            raise ValueError("Optimization cycles should be 0 or greater.")
        self._opt_cycles = opt_cycles

    @property
    def debug(self):
        """
        Get the debug flag for post-processing.
        """
        return self._debug

    @debug.setter
    def debug(self, debug: bool):
        """
        Set the debug flag for post-processing.
        """
        if not isinstance(debug, bool):
            raise TypeError("Debug should be a boolean.")
        self._debug = debug


class XTBConfig(BaseConfig):
    """
    Configuration class for XTB.
    """

    def __init__(self: XTBConfig) -> None:
        self._xtb_path: str | Path = "xtb"
        self._level: int = 2

    def get_identifier(self) -> str:
        return "xtb"

    @property
    def xtb_path(self):
        """
        Get the xtb path.
        """
        return self._xtb_path

    @xtb_path.setter
    def xtb_path(self, xtb_path: str | Path):
        """
        Set the xtb path.
        """
        if not isinstance(xtb_path, str | Path):
            raise TypeError("xtb_path should be a string.")
        self._xtb_path = xtb_path

    @property
    def level(self):
        """
        Get the GFN<n>-xTB level.
        """
        return self._level

    @level.setter
    def level(self, level: int):
        """
        Set the GFN<n>-xTB level.
        """
        if not isinstance(level, int):
            raise TypeError("xtb level should be an integer.")
        self._level = level


class ORCAConfig(BaseConfig):
    """
    Configuration class for ORCA.
    """

    def __init__(self: ORCAConfig) -> None:
        self._orca_path: str | Path = "orca"
        self._functional: str = "PBE"
        self._basis: str = "def2-SVP"
        self._gridsize: int = 1
        self._scf_cycles: int = 100

    def get_identifier(self) -> str:
        return "orca"

    @property
    def orca_path(self):
        """
        Get the orca path.
        """
        return self._orca_path

    @orca_path.setter
    def orca_path(self, orca_path: str | Path):
        """
        Set the orca path.
        """
        if not isinstance(orca_path, str | Path):
            raise TypeError("orca_path should be a string or Path.")
        self._orca_path = orca_path

    @property
    def functional(self):
        """
        Get the ORCA functional/method.
        """
        return self._functional

    @functional.setter
    def functional(self, functional: str):
        """
        Set the ORCA functional/method.
        """
        if not isinstance(functional, str):
            raise TypeError("Functional should be a string.")
        self._functional = functional

    @property
    def basis(self):
        """
        Get the ORCA basis set.
        """
        return self._basis

    @basis.setter
    def basis(self, basis: str):
        """
        Set the ORCA basis set.
        """
        if not isinstance(basis, str):
            raise TypeError("Basis should be a string.")
        self._basis = basis

    @property
    def gridsize(self):
        """
        Get the ORCA gridsize for numerical integration.
        """
        return self._gridsize

    @gridsize.setter
    def gridsize(self, gridsize: int):
        """
        Set the ORCA gridsize for numerical integration.
        """
        if not isinstance(gridsize, int):
            raise TypeError("Gridsize should be an integer.")
        if gridsize not in [1, 2, 3]:
            raise ValueError(
                "Gridsize should be 1, 2, or 3. (-> DEFGRID1, DEFGRID2, DEFGRID3)"
            )
        self._gridsize = gridsize

    @property
    def scf_cycles(self):
        """
        Get the maximum number of SCF cycles.
        """
        return self._scf_cycles

    @scf_cycles.setter
    def scf_cycles(self, max_scf_cycles: int):
        """
        Set the maximum number of SCF cycles.
        """
        if not isinstance(max_scf_cycles, int):
            raise TypeError("Max SCF cycles should be an integer.")
        if max_scf_cycles < 1:
            raise ValueError("Max SCF cycles should be greater than 0.")
        self._scf_cycles = max_scf_cycles


class ConfigManager:
    """
    Overall configuration manager for the program.
    """

    def __init__(self, config_file: str | Path | None = None):
        """
        Initialize configuration sections with default values
        """
        self.general = GeneralConfig()
        self.xtb = XTBConfig()
        self.orca = ORCAConfig()
        self.refine = RefineConfig()
        self.postprocess = PostProcessConfig()
        self.generate = GenerateConfig()

        if config_file:
            self.load_from_toml(config_file)

    def check_config(self, verbosity: int = 1) -> None:
        """
        Checks ConfigClass for any incompatibilities that are imaginable
        """

        # lower number of the available cores and the configured parallelism
        num_cores = min(mp.cpu_count(), self.general.parallel)
        if self.general.parallel > mp.cpu_count() and verbosity > -1:
            warnings.warn(
                f"Number of cores requested ({self.general.parallel}) is greater "
                + f"than the number of available cores ({mp.cpu_count()})."
                + f"Using {num_cores} cores instead."
            )

        if num_cores > 1 and self.postprocess.debug and verbosity > -1:
            # raise warning that debugging of postprocessing will disable parallelization
            warnings.warn(
                "Debug output might seem to be redundant due to the parallel processes "
                + "with possibly similar errors in parallel mode. "
                + "Don't be confused!"
            )

        if num_cores > 1 and verbosity > 0:
            # raise warning that parallelization will disable verbosity
            warnings.warn(
                "Parallelization will disable verbosity during iterative search. "
                + "Set '--verbosity 0' or '-P 1' to avoid this warning, or simply ignore it."
            )

        if self.refine.engine == "xtb":
            # Check for f-block elements in forbidden elements
            if self.generate.forbidden_elements:
                if verbosity > 0:
                    f_block_elements = set(range(56, 71)) | set(range(88, 103))
                    lanthanides = set(range(56, 71))
                    if not all(
                        elem in self.generate.forbidden_elements for elem in lanthanides
                    ) or any(
                        elem in f_block_elements
                        for elem in self.generate.element_composition
                    ):
                        warnings.warn(
                            "f-block elements could be within the molecule. "
                            + "xTB does not treat f electrons explicitly. "
                            + "UHF is temporarily set to 0."
                        )

            # Check for super heavy elements in forbidden elements
            super_heavy_elements = set(range(86, 102))
            if self.generate.element_composition and any(
                elem in super_heavy_elements
                for elem in self.generate.element_composition
            ):
                if verbosity > 0:
                    warnings.warn(
                        "xTB does not treat super heavy elements. Atomic numbers are temporarily reduced by 32 to their lighter homologues and then replaced with the correct atom number."
                    )
                # Check if postprocessing is turned off
                if not self.general.postprocess:
                    if verbosity > 0:
                        warnings.warn(
                            "Postprocessing is turned off. The structure will not be relaxed."
                        )

    def get_all_identifiers(self):
        """
        Returns the identifiers of all subconfiguration classes, e.g. "orca", "refinement", ...
        """
        identifiers = []
        for attr_name in dir(self):
            attr_value = getattr(self, attr_name)
            # Check if the attribute is an instance of BaseConfig
            if isinstance(attr_value, BaseConfig):
                identifiers.append(attr_value.get_identifier())
        return identifiers

    def load_from_toml(self, config_file: str | Path) -> None:
        """
        Load configuration from TOML file that is structured as follows:
        [general]
        verbosity = 1
        max_cycles = 100
        engine = "xtb"

        [xtb]
        xtb_option = "opt"

        [orca]
        orca_option = "opt"

        Arguments:
            config_file (str): Path to the configuration file

        """
        # Load the configuration file
        config_data = toml.load(config_file)
        self.load_from_dict(config_data)

    def load_from_dict(self, config_dict: dict) -> None:
        """
        Load configuration from a dictionary structured as follows:
        {
            "general": {
                "verbosity": 1,
                "max_cycles": 100,
                "input": "input.xyz"
            },
            "xtb": {
                "xtb_option": "opt"
            },
            "orca": {
                "orca_option": "opt"
            }
        }

        Arguments:
            config_dict (dict): Dictionary containing the configuration
        """
        # Check for unknown keys
        all_identifiers = self.get_all_identifiers()
        for key in config_dict:
            if key not in all_identifiers:
                raise KeyError(f"Unknown key in configuration file: {key}")

        for sub_config in all_identifiers:
            if sub_config not in config_dict:
                continue
            for config_key, config_value in config_dict[sub_config].items():
                # check if config_value is not None and if the attribute exists
                if config_value is not None and hasattr(
                    getattr(self, sub_config), config_key
                ):
                    setattr(getattr(self, sub_config), config_key, config_value)

    def __str__(self) -> str:
        """
        Automated method to display the current configuration.
        """
        configstr = ""
        for attr_name in dir(self):
            attr_value = getattr(self, attr_name)
            if isinstance(attr_value, BaseConfig):
                configstr += (
                    f"{attr_value.get_identifier().capitalize()} configuration:\n"
                )
                for key, value in attr_value.__dict__.items():
                    configstr += (
                        f"{key[1:]:>30}:   {value}\n"  # Skip the leading underscore
                    )
                configstr += "\n"
        return configstr<|MERGE_RESOLUTION|>--- conflicted
+++ resolved
@@ -182,13 +182,9 @@
         self._forbidden_elements: list[int] | None = None
         self._scale_fragment_detection: float = 1.25
         self._scale_minimal_distance: float = 0.8
-<<<<<<< HEAD
-        self._contract_coords: bool = False
+        self._contract_coords: bool = True
         self._set_molecular_charge: bool = False
         self._molecular_charge: int = 0
-=======
-        self._contract_coords: bool = True
->>>>>>> 37913dd2
 
     def get_identifier(self) -> str:
         return "generate"
