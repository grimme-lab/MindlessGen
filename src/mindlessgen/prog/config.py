--- conflicted
+++ resolved
@@ -675,6 +675,8 @@
             raise TypeError("Refinement engine should be a string.")
         if engine not in ["xtb", "orca", "turbomole"]:
             raise ValueError("Refinement engine can only be xtb, orca or turbomole.")
+        if engine not in ["xtb", "orca", "turbomole"]:
+            raise ValueError("Refinement engine can only be xtb, orca or turbomole.")
         self._engine = engine
 
     @property
@@ -740,11 +742,7 @@
         """
         if not isinstance(engine, str):
             raise TypeError("Postprocess engine should be a string.")
-<<<<<<< HEAD
         if engine not in ["xtb", "orca", "gxtb", "turbomole"]:
-=======
-        if engine not in ["xtb", "orca", "gp3", "turbomole"]:
->>>>>>> a1f9716f
             raise ValueError("Postprocess engine can only be xtb, orca or turbomole.")
         self._engine = engine
 
@@ -952,12 +950,8 @@
     """
 
     def __init__(self: TURBOMOLEConfig) -> None:
-<<<<<<< HEAD
         self._ridft_path: str | Path = "ridft"
         self._jobex_path: str | Path = "jobex"
-=======
-        self._turbomole_path: str | Path = "turbomole"
->>>>>>> a1f9716f
         self._functional: str = "pbe"
         self._basis: str = "def2-SVP"
         self._scf_cycles: int = 100
@@ -966,7 +960,6 @@
         return "turbomole"
 
     @property
-<<<<<<< HEAD
     def ridft_path(self):
         """
         Get the ridft path.
@@ -997,22 +990,6 @@
         if not isinstance(jobex_path, str | Path):
             raise TypeError("jobex_path should be a string or Path.")
         self._jobex_path = jobex_path
-=======
-    def turbomole_path(self):
-        """
-        Get the turbomole path.
-        """
-        return self._turbomole_path
-
-    @turbomole_path.setter
-    def turbomole_path(self, turbomole_path: str | Path):
-        """
-        Set the turbomole path.
-        """
-        if not isinstance(turbomole_path, str | Path):
-            raise TypeError("turbomole_path should be a string or Path.")
-        self._turbomole_path = turbomole_path
->>>>>>> a1f9716f
 
     @property
     def functional(self):
@@ -1045,54 +1022,6 @@
         if not isinstance(basis, str):
             raise TypeError("Basis should be a string.")
         self._basis = basis
-
-    @property
-    def scf_cycles(self):
-        """
-        Get the maximum number of SCF cycles.
-        """
-        return self._scf_cycles
-
-    @scf_cycles.setter
-    def scf_cycles(self, max_scf_cycles: int):
-        """
-        Set the maximum number of SCF cycles.
-        """
-        if not isinstance(max_scf_cycles, int):
-            raise TypeError("Max SCF cycles should be an integer.")
-        if max_scf_cycles < 1:
-            raise ValueError("Max SCF cycles should be greater than 0.")
-<<<<<<< HEAD
-        self._scf_cycles = max_scf_cycles
-
-
-class GXTBConfig(BaseConfig):
-    """
-    Configuration class for g-xTB.
-    """
-
-    def __init__(self: GXTBConfig) -> None:
-        self._gxtb_path: str | Path = "gxtb"
-        self._scf_cycles: int = 100
-
-    def get_identifier(self) -> str:
-        return "gxtb"
-
-    @property
-    def gxtb_path(self):
-        """
-        Get the g-xTB path.
-        """
-        return self._gxtb_path
-
-    @gxtb_path.setter
-    def gxtb_path(self, gxtb_path: str | Path):
-        """
-        Set the g-xTB path.
-        """
-        if not isinstance(gxtb_path, str | Path):
-            raise TypeError("gxtb_path should be a string or Path.")
-        self._gxtb_path = gxtb_path
 
     @property
     def scf_cycles(self):
@@ -1111,19 +1040,66 @@
         if max_scf_cycles < 1:
             raise ValueError("Max SCF cycles should be greater than 0.")
         self._scf_cycles = max_scf_cycles
-=======
+
+
+class GXTBConfig(BaseConfig):
+    """
+    Configuration class for g-xTB.
+    """
+
+    def __init__(self: GXTBConfig) -> None:
+        self._gxtb_path: str | Path = "gxtb"
+        self._scf_cycles: int = 100
+
+    def get_identifier(self) -> str:
+        return "gxtb"
+
+    @property
+    def gxtb_path(self):
+        """
+        Get the g-xTB path.
+        """
+        return self._gxtb_path
+
+    @gxtb_path.setter
+    def gxtb_path(self, gxtb_path: str | Path):
+        """
+        Set the g-xTB path.
+        """
+        if not isinstance(gxtb_path, str | Path):
+            raise TypeError("gxtb_path should be a string or Path.")
+        self._gxtb_path = gxtb_path
+
+    @property
+    def scf_cycles(self):
+        """
+        Get the maximum number of SCF cycles.
+        """
+        return self._scf_cycles
+
+    @scf_cycles.setter
+    def scf_cycles(self, max_scf_cycles: int):
+        """
+        Set the maximum number of SCF cycles.
+        """
+        if not isinstance(max_scf_cycles, int):
+            raise TypeError("Max SCF cycles should be an integer.")
+        if max_scf_cycles < 1:
+            raise ValueError("Max SCF cycles should be greater than 0.")
+        self._scf_cycles = max_scf_cycles
 
 
 class StructureModConfig(BaseConfig):
     """
-    Configuration class for structure modifications.
-    """
-
-    def __init__(self):
-        self.translation: bool = True
-        self.mirroring: bool = True
-        self.rotation: bool = True
-        self.inversion: bool = True
+    Configuration class for structure modification settings.
+    """
+
+    def __init__(self: StructureModConfig) -> None:
+        self._translation: bool = True
+        self._rotation: bool = False
+        self._n: int = 2
+        self._mirror: bool = False
+        self._inversion: bool = False
 
     def get_identifier(self) -> str:
         return "modification"
@@ -1131,50 +1107,68 @@
     @property
     def translation(self):
         """
-        Get the translation flag.
+        Get the translations flag.
         """
         return self._translation
 
     @translation.setter
     def translation(self, translation: bool):
         """
-        Set the translation flag.
+        Set the translations flag.
         """
         if not isinstance(translation, bool):
-            raise TypeError("Translation should be a boolean.")
+            raise TypeError("Translations should be a boolean.")
         self._translation = translation
 
     @property
-    def mirroring(self):
-        """
-        Get the mirroring flag.
-        """
-        return self._mirroring
-
-    @mirroring.setter
-    def mirroring(self, mirroring: bool):
-        """
-        Set the mirroring flag.
-        """
-        if not isinstance(mirroring, bool):
-            raise TypeError("Mirroring should be a boolean.")
-        self._mirroring = mirroring
-
-    @property
     def rotation(self):
         """
-        Get the rotation flag.
+        Get the rotations flag.
         """
         return self._rotation
 
     @rotation.setter
     def rotation(self, rotation: bool):
         """
-        Set the rotation flag.
+        Set the rotations flag.
         """
         if not isinstance(rotation, bool):
-            raise TypeError("Rotation should be a boolean.")
+            raise TypeError("Rotations should be a boolean.")
         self._rotation = rotation
+
+    @property
+    def n(self):
+        """
+        Get the number of rotations.
+        """
+        return self._n
+
+    @n.setter
+    def n(self, n: int):
+        """
+        Set the number of rotations.
+        """
+        if not isinstance(n, int):
+            raise TypeError("Number of rotations should be an integer.")
+        if n < 1:
+            raise ValueError("Number of rotations should be greater than 0.")
+        self._n = n
+
+    @property
+    def mirror(self):
+        """
+        Get the mirror flag.
+        """
+        return self._mirror
+
+    @mirror.setter
+    def mirror(self, mirror: bool):
+        """
+        Set the mirror flag.
+        """
+        if not isinstance(mirror, bool):
+            raise TypeError("Mirror should be a boolean.")
+        self._mirror = mirror
 
     @property
     def inversion(self):
@@ -1191,7 +1185,6 @@
         if not isinstance(inversion, bool):
             raise TypeError("Inversion should be a boolean.")
         self._inversion = inversion
->>>>>>> a1f9716f
 
 
 class ConfigManager:
@@ -1207,14 +1200,12 @@
         self.xtb = XTBConfig()
         self.orca = ORCAConfig()
         self.turbomole = TURBOMOLEConfig()
+        self.turbomole = TURBOMOLEConfig()
         self.refine = RefineConfig()
         self.postprocess = PostProcessConfig()
         self.generate = GenerateConfig()
-<<<<<<< HEAD
         self.gxtb = GXTBConfig()
-=======
         self.modification = StructureModConfig()
->>>>>>> a1f9716f
 
         if config_file:
             self.load_from_toml(config_file)
@@ -1327,12 +1318,6 @@
             "orca": {
                 "orca_option": "opt"
             },
-<<<<<<< HEAD
-=======
-            "turbomole": {
-                "turbomole_option": "opt"
-            }
->>>>>>> a1f9716f
         }
 
         Arguments:
