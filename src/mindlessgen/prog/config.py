--- conflicted
+++ resolved
@@ -347,7 +347,7 @@
                         tmp[key] = composition[key]
                     else:
                         raise KeyError(
-                            f"Element with atomic number {key+1} (provided key: {key}) not found in the periodic table."
+                            f"Element with atomic number {key + 1} (provided key: {key}) not found in the periodic table."
                         )
             self._element_composition = tmp
             return
@@ -723,13 +723,8 @@
         """
         if not isinstance(engine, str):
             raise TypeError("Postprocess engine should be a string.")
-<<<<<<< HEAD
-        if engine not in ["xtb", "orca", "gp3", "turbomole"]:
+        if engine not in ["xtb", "orca", "gxtb", "turbomole"]:
             raise ValueError("Postprocess engine can only be xtb, orca or turbomole.")
-=======
-        if engine not in ["xtb", "orca", "gxtb"]:
-            raise ValueError("Postprocess engine can only be xtb or orca.")
->>>>>>> a2684a5f
         self._engine = engine
 
     @property
@@ -930,7 +925,6 @@
         self._scf_cycles = max_scf_cycles
 
 
-<<<<<<< HEAD
 class TURBOMOLEConfig(BaseConfig):
     """
     Configuration class for TURBOMOLE.
@@ -992,7 +986,26 @@
         if not isinstance(basis, str):
             raise TypeError("Basis should be a string.")
         self._basis = basis
-=======
+
+    @property
+    def scf_cycles(self):
+        """
+        Get the maximum number of SCF cycles.
+        """
+        return self._scf_cycles
+
+    @scf_cycles.setter
+    def scf_cycles(self, max_scf_cycles: int):
+        """
+        Set the maximum number of SCF cycles.
+        """
+        if not isinstance(max_scf_cycles, int):
+            raise TypeError("Max SCF cycles should be an integer.")
+        if max_scf_cycles < 1:
+            raise ValueError("Max SCF cycles should be greater than 0.")
+        self._scf_cycles = max_scf_cycles
+
+
 class GXTBConfig(BaseConfig):
     """
     Configuration class for g-xTB.
@@ -1020,7 +1033,6 @@
         if not isinstance(gxtb_path, str | Path):
             raise TypeError("gxtb_path should be a string or Path.")
         self._gxtb_path = gxtb_path
->>>>>>> a2684a5f
 
     @property
     def scf_cycles(self):
