"""
This module handles all optimization and fragment detection steps
to obtain finally a valid molecule.
"""

import warnings
from pathlib import Path
import networkx as nx  # type: ignore
import numpy as np

from ..qm.base import QMMethod
from ..prog import GenerateConfig, RefineConfig, ResourceMonitor
from .molecule import Molecule
from .miscellaneous import (
    set_random_charge,
    calculate_protons,
    calculate_ligand_electrons,
    calculate_uhf,
    get_lanthanides,
    get_actinides,
)

COV_RADII = "pyykko"
BOHR2AA = (
    0.529177210544  # taken from https://physics.nist.gov/cgi-bin/cuu/Value?bohrrada0
)
AA2BOHR = 1 / BOHR2AA


def iterative_optimization(
    mol: Molecule,
    engine: QMMethod,
    config_generate: GenerateConfig,
    config_refine: RefineConfig,
    resources_local: ResourceMonitor,
    verbosity: int = 1,
) -> Molecule:
    """
    Iterative optimization and fragment detection.
    """
    rev_mol = mol.copy()
    previous_fragments = None  # To store atom counts from the previous cycle

    if config_refine.debug:
        verbosity = 3

    for cycle in range(config_refine.max_frag_cycles):
        # Run single points first, start optimization if scf converges
        try:
            with resources_local.occupy_cores(1):
                _ = engine.singlepoint(rev_mol, 1, verbosity)
        except RuntimeError as e:
            raise RuntimeError(
                f"Single-point calculation failed at fragmentation cycle {cycle}: {e}"
            ) from e

        # Optimize the current molecule
        try:
            with resources_local.occupy_cores(config_refine.ncores):
                rev_mol = engine.optimize(
                    rev_mol, config_refine.ncores, None, verbosity
                )
        except RuntimeError as e:
            raise RuntimeError(
                f"Optimization failed at fragmentation cycle {cycle}: {e}"
            ) from e

        if verbosity > 2:
            # Print coordinates of optimized molecule
            print(f"Optimized molecule in cycle {cycle + 1}:\n{rev_mol.xyz}")

        # Detect fragments from the optimized molecule
        fragmols = detect_fragments(
            mol=rev_mol,
            molecular_charge=config_generate.molecular_charge,
            vdw_scaling=config_generate.scale_fragment_detection,
            verbosity=verbosity,
        )

        # Extract the number of atoms from each fragment for comparison
        current_atom_counts = [fragmol.num_atoms for fragmol in fragmols]

        # Check if the current atom counts are the same as in the previous cycle
        # or if there is only one fragment
        if previous_fragments is not None:
            if current_atom_counts == previous_fragments:
                if verbosity > 0:
                    print(
                        "Fragments are identical to the previous cycle by atom count. "
                        + f"Stopping at cycle {cycle + 1}."
                    )
                break  # Stop if the atom counts are the same as in the previous cycle
        if len(fragmols) == 1:
            if verbosity > 1:
                print(
                    f"Only one fragment detected in cycle {cycle + 1}. "
                    + f"Stopping at cycle {cycle + 1}."
                )
            break
        if verbosity > 1:
            print(f"Fragmentation cycle {cycle + 1}: Fragments: {current_atom_counts}")

        previous_fragments = current_atom_counts  # Update for the next cycle

        if verbosity > 2:
            for i, fragmol in enumerate(fragmols):
                # Generate a directory for each fragment
                Path(f"cycle_{cycle + 1}_fragment_{i}").mkdir(exist_ok=True)
                fragmol.write_xyz_to_file(
                    f"cycle_{cycle + 1}_fragment_{i}/fragment_{i}.xyz"
                )

        # Select the first fragment for the next cycle
        if fragmols[0].num_atoms < config_generate.min_num_atoms:
            raise RuntimeError(
                f"Largest fragment in cycle {cycle + 1} has fewer atoms than the minimum required."
            )
        # Check if the composition of the largest fragment
        # is still in line with the cfg.element_composition
        for ati, elem_range in config_generate.element_composition.items():
            min_limit, max_limit = elem_range
            count = fragmols[0].atlist[ati]
            if min_limit is not None and count < min_limit:
                raise RuntimeError(
                    f"Element {ati} is underrepresented "
                    + f"in the largest fragment in cycle {cycle + 1}."
                )
            # Check is actually nonsense in the current workflow,
            # but we want to have this as agnostic as possible
            if max_limit is not None and count > max_limit:
                raise RuntimeError(
                    f"Element {ati} is overrepresented "
                    + f"in the largest fragment in cycle {cycle + 1}."
                )
        if config_generate.molecular_charge is not None:
            protons = calculate_protons(fragmols[0].atlist)
            nel = protons - config_generate.molecular_charge
            f_elem = any(
                count > 0 and (i in get_lanthanides() or i in get_actinides())
                for i, count in enumerate(fragmols[0].atlist)
            )
            if f_elem:
                ligand_electrons = calculate_ligand_electrons(fragmols[0].atlist, nel)
                if ligand_electrons % 2 != 0:
                    raise RuntimeError(
                        f"Number of electrons in the largest fragment in cycle {cycle + 1} is odd."
                    )
            elif nel % 2 != 0:
                raise RuntimeError(
                    f"Number of electrons in the largest fragment in cycle {cycle + 1} is odd."
                )
        rev_mol = fragmols[
            0
        ]  # Set current_mol to the first fragment for the next cycle

    # Check the final fragment for staying in the min/max limits after self-consistent fragmentation
    if (
        rev_mol.num_atoms < config_generate.min_num_atoms
        or rev_mol.num_atoms > config_generate.max_num_atoms
    ):
        raise RuntimeError(
            "Final fragment has an invalid number of atoms (less than min or more than max)."
        )

    try:
<<<<<<< HEAD
        with resources_local.occupy_cores(1):
            gap_sufficient = engine.check_gap(
                molecule=rev_mol,
                threshold=config_refine.hlgap,
                ncores=1,
                verbosity=verbosity,
            )
=======
        gap_sufficient = engine.check_gap(
            molecule=rev_mol, threshold=config_refine.hlgap, verbosity=verbosity
        )
    except NotImplementedError:
        warnings.warn("HOMO-LUMO gap check not implemented with this engine.")
>>>>>>> 89a3d584
    except RuntimeError as e:
        raise RuntimeError("HOMO-LUMO gap could not be checked.") from e
    if not gap_sufficient:
        raise RuntimeError("HOMO-LUMO gap does not meet the lower threshold.")

    return rev_mol


def detect_fragments(
    mol: Molecule,
    molecular_charge: int,
    vdw_scaling: float,
    verbosity: int = 1,
) -> list[Molecule]:
    """
    Detects fragments in a molecular system based on atom positions and covalent radii.

    CAUTION: 0-based indexing is used for atoms and molecules!

    Parameters:
    - mol: A Molecule object, containg the xyz coordinates and the types of atoms.
    - covalent_radii: A list of covalent radii corresponding to each atom.

    Returns:
    - A list of fragments, where each fragment is a Molecule object.
    """
    graph = nx.Graph()

    # Add nodes (atoms) to the graph
    graph.add_nodes_from(range(mol.num_atoms))

    # Calculate pairwise distances and add edges if atoms are bonded
    for i in range(mol.num_atoms - 1):
        for j in range(i + 1, mol.num_atoms):
            distance = np.linalg.norm(mol.xyz[i] - mol.xyz[j])
            sum_radii = get_cov_radii(mol.ati[i], COV_RADII) + get_cov_radii(
                mol.ati[j], COV_RADII
            )
            if verbosity > 2:
                print(f"Distance between atom {i} and {j}: {distance:6.3f}")
                print(
                    f"Covalent radii of atom {i} and {j}, "
                    + "and the effective threshold: "
                    + f"{get_cov_radii(mol.ati[i], COV_RADII):6.3f}, "
                    + f"{get_cov_radii(mol.ati[j], COV_RADII):6.3f}, "
                    + f"{(sum_radii * vdw_scaling):6.3f}"
                )
            if distance <= sum_radii * vdw_scaling:
                graph.add_edge(i, j)

    # Detect connected components (fragments)
    fragments = [list(component) for component in nx.connected_components(graph)]
    # sort the fragments by len
    fragments = sorted(fragments, key=len, reverse=True)

    # Generate a Molecule object for each fragment
    fragment_molecules = []
    # if there is only one fragment, return the molecule as is
    if len(fragments) == 1:
        fragment_molecule = mol.copy()
        fragment_molecules.append(fragment_molecule)
        return fragment_molecules
    for counter, fragment in enumerate(fragments):
        if verbosity > 1:
            print(f"Fragment: {counter}:\n{fragment}")
        fragment_molecule = mol.copy()
        # Update the number of atoms
        fragment_molecule.num_atoms = len(fragment)
        # Remove the atoms that are not in the fragment from xyz
        fragment_molecule.xyz = np.array([mol.xyz[i] for i in fragment])
        # Remove the atoms that are not in the fragment from ati
        fragment_molecule.ati = np.array([mol.ati[i] for i in fragment])
        # Update atlist by going through ati and add the occurences of each atom onto an empty array
        fragment_molecule.atlist = np.zeros(103, dtype=int)
        for atom in fragment_molecule.ati:
            fragment_molecule.atlist[atom] += 1
        # Update the charge of the fragment molecule
        if molecular_charge is not None:
            fragment_molecule.charge = molecular_charge
            fragment_molecule.uhf = calculate_uhf(fragment_molecule.atlist)
        else:
            fragment_molecule.charge, fragment_molecule.uhf = set_random_charge(
                fragment_molecule.ati, verbosity
            )
        fragment_molecule.set_name_from_formula()
        if verbosity > 1:
            print(f"Fragment molecule: {fragment_molecule}")
        # Append the fragment molecule to the list
        fragment_molecules.append(fragment_molecule)

    return fragment_molecules


def get_cov_radii(at: int, vdw_radii: str = "mlmgen") -> float:
    """
    Get the covalent radius of an atom in Angstrom, and scale it by a factor.
    """
    if vdw_radii == "mlmgen":
        rcov = [  # CAUTION: array is given in units of Bohr!
            0.80628308,
            1.15903197,
            3.02356173,
            2.36845659,
            1.94011865,
            1.88972601,
            1.78894056,
            1.58736983,
            1.61256616,
            1.68815527,
            3.52748848,
            3.14954334,
            2.84718717,
            2.62041997,
            2.77159820,
            2.57002732,
            2.49443835,
            2.41884923,
            4.43455700,
            3.88023730,
            3.35111422,
            3.07395437,
            3.04875805,
            2.77159820,
            2.69600923,
            2.62041997,
            2.51963467,
            2.49443835,
            2.54483100,
            2.74640188,
            2.82199085,
            2.74640188,
            2.89757982,
            2.77159820,
            2.87238349,
            2.94797246,
            4.76210950,
            4.20778980,
            3.70386304,
            3.50229216,
            3.32591790,
            3.12434702,
            2.89757982,
            2.84718717,
            2.84718717,
            2.72120556,
            2.89757982,
            3.09915070,
            3.22513231,
            3.17473967,
            3.17473967,
            3.09915070,
            3.32591790,
            3.30072128,
            5.26603625,
            4.43455700,
            4.08180818,
            3.70386304,
            3.98102289,
            3.95582657,
            3.93062995,
            3.90543362,
            3.80464833,
            3.82984466,
            3.80464833,
            3.77945201,
            3.75425569,
            3.75425569,
            3.72905937,
            3.85504098,
            3.67866672,
            3.45189952,
            3.30072128,
            3.09915070,
            2.97316878,
            2.92277614,
            2.79679452,
            2.82199085,
            2.84718717,
            3.32591790,
            3.27552496,
            3.27552496,
            3.42670319,
            3.30072128,
            3.47709584,
            3.57788113,
            5.06446567,
            4.56053862,
            4.20778980,
            3.98102289,
            3.82984466,
            3.85504098,
            3.88023730,
            3.90543362,
        ]
        # multiply the whole array with the BOHR2AA factor to get the radii in Angstrom
        rcov = [rad * BOHR2AA for rad in rcov]
    elif vdw_radii == "pyykko":
        # Covalent radii (taken from Pyykko and Atsumi, Chem. Eur. J. 15, 2009, 188-197)
        # Values for metals decreased by 10%
        # D3 covalent radii used to construct the coordination number
        rcov = [
            0.32,
            0.46,  # H, He
            1.20,
            0.94,
            0.77,
            0.75,
            0.71,
            0.63,
            0.64,
            0.67,  # Li-Ne
            1.40,
            1.25,
            1.13,
            1.04,
            1.10,
            1.02,
            0.99,
            0.96,  # Na-Ar
            1.76,
            1.54,  # K, Ca
            1.33,
            1.22,
            1.21,
            1.10,
            1.07,  # Sc-
            1.04,
            1.00,
            0.99,
            1.01,
            1.09,  # -Zn
            1.12,
            1.09,
            1.15,
            1.10,
            1.14,
            1.17,  # Ga-Kr
            1.89,
            1.67,  # Rb, Sr
            1.47,
            1.39,
            1.32,
            1.24,
            1.15,  # Y-
            1.13,
            1.13,
            1.08,
            1.15,
            1.23,  # -Cd
            1.28,
            1.26,
            1.26,
            1.23,
            1.32,
            1.31,  # In-Xe
            2.09,
            1.76,  # Cs, Ba
            1.62,
            1.47,
            1.58,
            1.57,
            1.56,
            1.55,
            1.51,  # La-Eu
            1.52,
            1.51,
            1.50,
            1.49,
            1.49,
            1.48,
            1.53,  # Gd-Yb
            1.46,
            1.37,
            1.31,
            1.23,
            1.18,  # Lu-
            1.16,
            1.11,
            1.12,
            1.13,
            1.32,  # -Hg
            1.30,
            1.30,
            1.36,
            1.31,
            1.38,
            1.42,  # Tl-Rn
            2.01,
            1.81,  # Fr, Ra
            1.67,
            1.58,
            1.52,
            1.53,
            1.54,
            1.55,
            1.49,  # Ac-Am
            1.49,
            1.51,
            1.51,
            1.48,
            1.50,
            1.56,
            1.58,  # Cm-No
            1.45,
            1.41,
            1.34,
            1.29,
            1.27,  # Lr-
            1.21,
            1.16,
            1.15,
            1.09,
            1.22,  # -Cn
            1.36,
            1.43,
            1.46,
            1.58,
            1.48,
            1.57,  # Nh-Og
        ]
    else:
        raise ValueError("Invalid vdw_radii argument.")
    return rcov[at]<|MERGE_RESOLUTION|>--- conflicted
+++ resolved
@@ -163,7 +163,6 @@
         )
 
     try:
-<<<<<<< HEAD
         with resources_local.occupy_cores(1):
             gap_sufficient = engine.check_gap(
                 molecule=rev_mol,
@@ -171,13 +170,8 @@
                 ncores=1,
                 verbosity=verbosity,
             )
-=======
-        gap_sufficient = engine.check_gap(
-            molecule=rev_mol, threshold=config_refine.hlgap, verbosity=verbosity
-        )
     except NotImplementedError:
         warnings.warn("HOMO-LUMO gap check not implemented with this engine.")
->>>>>>> 89a3d584
     except RuntimeError as e:
         raise RuntimeError("HOMO-LUMO gap could not be checked.") from e
     if not gap_sufficient:
