"""
This module contains all QM-related functions and classes.
"""

from .base import QMMethod
from .xtb import XTB, get_xtb_path
from .orca import ORCA, get_orca_path
<<<<<<< HEAD
from .gp3 import GP3, get_gp3_path
from .tm import Turbomole, get_turbomole_path
=======
from .gxtb import GXTB, get_gxtb_path
>>>>>>> a2684a5f

__all__ = [
    "XTB",
    "get_xtb_path",
    "QMMethod",
    "ORCA",
    "get_orca_path",
<<<<<<< HEAD
    "GP3",
    "get_gp3_path",
    "Turbomole",
    "get_turbomole_path",
=======
    "GXTB",
    "get_gxtb_path",
>>>>>>> a2684a5f
]<|MERGE_RESOLUTION|>--- conflicted
+++ resolved
@@ -5,12 +5,8 @@
 from .base import QMMethod
 from .xtb import XTB, get_xtb_path
 from .orca import ORCA, get_orca_path
-<<<<<<< HEAD
-from .gp3 import GP3, get_gp3_path
 from .tm import Turbomole, get_turbomole_path
-=======
 from .gxtb import GXTB, get_gxtb_path
->>>>>>> a2684a5f
 
 __all__ = [
     "XTB",
@@ -18,13 +14,8 @@
     "QMMethod",
     "ORCA",
     "get_orca_path",
-<<<<<<< HEAD
-    "GP3",
-    "get_gp3_path",
     "Turbomole",
     "get_turbomole_path",
-=======
     "GXTB",
     "get_gxtb_path",
->>>>>>> a2684a5f
 ]