# Default configuration for the 'Mindless Molecule Generator' (MindlessGen) package
# The following file locations are searched for in ascending order:
# 1. Location specified by the `--config < str | Path >` command-line argument
# 2. Current working directory (`Path.cwd()`)
# 3. User's home directory (`Path.home()`)

[general]
# > Verbosity level defining the printout: Options: -1 = super-silent, 0 = silent, 1 = default, 2 = verbose, 3 = debug
verbosity = 1
# > Number of parallel processes to use. Corresponds to the number of physical CPU cores used. Options: <int>
parallel = 1
# > Maximum number of generation & optimization try-and-error cycles per molecule. Options: <int>
max_cycles = 200
# > Number of molecules to generate. Options: <int>
num_molecules = 1
# > Do post-processing after the optimization with another engine (e.g., `orca`). Default: false. Options: <bool>
postprocess = false
# > Switch molecule structure XYZ writing on and off. Default: true. Options: <bool>
write_xyz = true
# > Switch structure modification on and off. Defaul: false. Options: <bool>
# > postprocess has to be turned on and the postprocess engine has to be turbomole.
structure_mod = false

[generate]
# > Minimum number of atoms in the generated molecule. Options: <int>
min_num_atoms = 5
# > Maximum number of atoms in the generated molecule. Options: <int>
max_num_atoms = 10
# > Initial coordinate scaling factor. Options: <float>
init_scaling = 3.0
# > Increase in the coordinate scaling factor per trial after check_distance was not met. Options: <float>
increase_scaling_factor = 1.1
# > Scaling factor for the van der Waals radii employed for the fragment detection. Options: <float>
scale_fragment_detection = 1.25
# > Scaling factor for the minimal distance between two atoms based on the sum of the van der Waals radii. Options: <float>
scale_minimal_distance = 0.8
# > Contract the coordinates after the initial generation. Leads to more cluster-like and less extended structures
# and can speed-up the generation for larger molecules significantly. Options: <bool>
contract_coords = true
# > Atom types and their minimum and maximum occurrences. Format: "<element>:<min_count>-<max_count>"
# > Elements that are not specified are only added by random selection.
# > A star sign (*) can be used as a wildcard for integer value.
element_composition = "C:2-3, H:1-2, O:1-2, N:1-*"
# > Set an exactly defined composition
# > CAUTION: Only possible if 'element_composition' is set to defined values. Example: "C:3-3, H:8-8, O:1-1"
fixed_composition = false
# > Atom types that are not chosen for random selection. Format: "<element1>, <element2>, ..."
# > CAUTION: This option is overridden by the 'element_composition' option.
# > I.e., if an element is specified in 'element_composition' with an occurrence > 0, it will be added to the molecule anyway.
forbidden_elements = "57-71, 81-*"
# > Set a charge for the molecule generation. Options: "none" (random charge assignment), "int" or <int> (fixed charge assignment)
molecular_charge = "none"

[refine]
# > Maximum number of fragment optimization cycles. Options: <int>
max_frag_cycles = 10
# > Quantum Mechanics (QM) engine to use. Options: 'xtb', 'orca'. 'turbomole'
engine = "xtb"
# > HOMO-LUMO gap threshold applied at the end of the refinement step
hlgap = 0.5
# > Debug this step. Leads to more verbose output as soon as the refinement part is reached. Options: <bool>
# > If `debug` is true, the process is terminated after the first (successful or not) refinement step.
debug = false

[postprocess]
# > Engine for the post-processing part. Options: 'xtb', 'orca', 'turbomole'
engine = "orca"
# > Optimize geometry in the post-processing part. If `false`, only a single-point is conducted. Options: <bool>
optimize = true
# > Optimization cycles for the post-processing part. If not given, the program default is chosen. Options: <int>
opt_cycles = 5
# > Debug this step. Leads to more verbose output as soon as the post-processing part is reached. Options: <bool>
# > If `debug` is true, the process is terminated after the first (successful or not) post-processing step.
# > Note: This option is only relevant if the 'postprocess' option in the 'general' section is set to 'true'.
debug = false

[xtb]
# > Path to the xtb executable. The names `xtb` and `xtb_dev` are automatically searched for. Options: <str | Path>
xtb_path = "/path/to/xtb"
# > The GFN<n>-xTB method that should be used: Options: <int = 0> -> GFN-0-xTB, <int = 1> -> GFN-1-xTB, <int = 2> -> GFN-2-xTB
level = 2

[orca]
# > Path to the orca executable. The names `orca` and `orca_dev` are automatically searched for. Options: <str | Path>
orca_path = "/path/to/orca"
# > Functional/Method: Options: <str>
functional = "PBE"
# > Basis set: Options: <str>
basis = "def2-SVP"
# > Gridsize for the numerical integration (corresponds to `DEFGRID<gridsize>`: Options: <int => 1> = coarse, <int = 2> => medium, <int = 3> => fine
gridsize = 1
# > Maximum number of SCF cycles: Options: <int>
scf_cycles = 100

[turbomole]
<<<<<<< HEAD
# > Path to the ridft executable. The name `ridft` is automatically searched for. Options: <str | Path>
ridft_path = "/path/to/ridft"
# > Path to the jobex executable. The name `jobex` is automatically searched for. Options: <str | Path>
jobex_path = "/path/to/jobex"
=======
# > Path to the turbomole executable. The names `ridft` and `jobex` are automatically searched for. Options: <str | Path>
turbomole_path = "/path/to/turbomole"
>>>>>>> a1f9716f
# > Functional/Method: Options: <str>
functional = "PBE"
# > Basis set: Options: <str>
basis = "def2-SVP"
# > Maximum number of SCF cycles: Options: <int>
<<<<<<< HEAD
scf_cycles = 100
=======
scf_cycles = 100

[modification]
# > Move the molecule. Has to be turned on.
translation = true
# > mirror the molecule along the y,z plane.
mirroring = false
# > rotate the molecule around the z axis.
rotation = false
# > inverts the molecule through the origin.
inversion = false
>>>>>>> a1f9716f
<|MERGE_RESOLUTION|>--- conflicted
+++ resolved
@@ -93,23 +93,15 @@
 scf_cycles = 100
 
 [turbomole]
-<<<<<<< HEAD
 # > Path to the ridft executable. The name `ridft` is automatically searched for. Options: <str | Path>
 ridft_path = "/path/to/ridft"
 # > Path to the jobex executable. The name `jobex` is automatically searched for. Options: <str | Path>
 jobex_path = "/path/to/jobex"
-=======
-# > Path to the turbomole executable. The names `ridft` and `jobex` are automatically searched for. Options: <str | Path>
-turbomole_path = "/path/to/turbomole"
->>>>>>> a1f9716f
 # > Functional/Method: Options: <str>
 functional = "PBE"
 # > Basis set: Options: <str>
 basis = "def2-SVP"
 # > Maximum number of SCF cycles: Options: <int>
-<<<<<<< HEAD
-scf_cycles = 100
-=======
 scf_cycles = 100
 
 [modification]
@@ -117,8 +109,8 @@
 translation = true
 # > mirror the molecule along the y,z plane.
 mirroring = false
-# > rotate the molecule around the z axis.
+# > rotate the molecule around the z axis. n is the Cn rotaion. Options: rotation: <bool>, n: <int> (2, 3, 4...)
 rotation = false
+n = 2
 # > inverts the molecule through the origin.
-inversion = false
->>>>>>> a1f9716f
+inversion = false