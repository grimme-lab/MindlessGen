# Changelog
All notable changes to this project will be documented in this file.

The format is based on [Keep a Changelog](https://keepachangelog.com/en/1.0.0/),
and this project adheres to [Semantic Versioning](https://semver.org/spec/v2.0.0.html).

## [Unreleased]
### Changed
- to set the elemental composition it is now possible to use dicts with not only int but also the element symbols (str)
- dict keys for elemental compositions will now always be checked for validity
- Renamed GP3-xTB to g-xTB
<<<<<<< HEAD
=======
- Moved constants and (empirical) parameters to the `data` module

### Deprecated
>>>>>>> e986bfc4
- Nothing will be printed while multiple molecules are generated in parallel, tqdm-based progress bar instead
- Some debugging statements from generate had to be removed (esp. w.r.t. early stopping)

### Added
- `GXTBConfig` class for the g-xTB method, supporting SCF cycles check
<<<<<<< HEAD
- support for TURBOMOLE as QM engine.
- updated the parallelization to work over the number of molecules
=======
- support for TURBOMOLE as QM engine
- updated the parallelization to work over the number of molecules
- possibility to generate symmetrical molecules (choice from rotation, inversion, mirroring)
>>>>>>> e986bfc4

### Fixed
- version string is now correctly formatted and printed

## [0.5.0] - 2024-12-16
### Changed
- vdW radii scaling parameter can now be adjusted via `mindlessgen.toml` or CLI
- check_distance function now checks based on the sum of the van der Waals radii and a scaling factor acessible via `mindlessgen.toml` or CLI
- better type hints for `Callables`
- clearer differentiation between the distinct scaling factors for the van der Waals radii
- `README.md` with more detailed explanation of the element composition function
- Default `max_cycles` for the generation & refinement set to 200
- Allow fixed molecule compositions in a simpler way
- `check_config` now ConfigClass-specific
- modify atom list adaption to `element_composition` such that a random integer in the given range is taken and not the lower/upper bound

### Fixed
- unit conversion for (currenly unused) vdW radii from the original Fortran project
- minor print output issues (no new line breaks, more consistent verbosity differentiation, ...)
- bug in `postprocess_mol` which led to an unassigned return variable in the single-point case
- bug leading to `UnicodeDecodeError` when reading `xtb` output files
- bug with all atom lists being initialized with a length of 102 instead of 103
- inconsistent default values for the `mindlessgen.toml` and the `ConfigManager` class
- legacy pseudo random number generation removed and replaced by `np.random.default_rng()` for avoiding interference with other packages

### Added
- support for the novel "g-xTB" method (previous working title: GP3-xTB)
- function which contracts the coordinates after the initial generation
- function which is able to printout the xyz coordinates to the terminal similar to the `.xyz` layout
- elements 87 to 103 are accessible via the element composition. If `xtb` is the engine, the elements will be replaced by their lighter homologues.
- support for `python-3.13`
- option to set a fixed molecular charge, while ensuring `uhf = 0`
- `element_composition` and `forbidden_elements` can now be directly set to a `dict` or `list`, respectively, via API access

### Breaking Changes
- Removal of the `dist_threshold` flag and in the `-toml` file.
- The number of unpaired electrons (`Molecule.uhf`) is now set to 0 if `xtb` is used as `QMMethod` and a lanthanide is within the molecule to match the `f-in-core` approximation.
- "Contract Coordinates" functionality set to `true` by default in the `mindlessgen.toml` file.
- `basename.UHF` and `basename.CHRG` are only written to disk if they differ from the default value (0 and 0, respectively).

## [0.4.0] - 2024-09-19
### Changed
- Default file name of `.xyz` file contains prefix `mlm_`
- Comment line of `.xyz` file contains the total charge and number of unpaired electrons
- Default ORCA calculation changed from r2SCAN-3c to PBE/def2-SVP
- `verbosity = 3` always prints full QM output
- Adapted generation of number of unpaired electrons; thereby, support for Ln's
- Shifted group / element sorting definitions to miscellaneous
- `xyz` files are written on the fly, and not post-generation
- GFN<n>-xTB level can now be set
- `mindless.molecules` file is written continuously during generation

### Fixed
- `test_iterative_optimization` more deterministic
- wrong atom range check in for the isomerization mode ([#21](https://github.com/grimme-lab/MindlessGen/pull/21))
- `forbidden_elements` and `element_composition` influences hydrogen and organic element addition
- more realistic default `mindlessgen.toml` entries

### Added
- Optimization via DFT in the post-processing step
- Detailed input of ORCA settings (functional, basis, grid size, SCF cycles, ...) possible
- `min_num_atoms` and `max_num_atoms` consistency check
- Maximum number of optimization cycles are an argument for the `QMMethod.optimize` base function
- Debug option for the refinement and post-processing step specifically
- Return type for `single_molecule_generator`
- Check for consistency of the `min_num_atoms` and `max_num_atoms` constraint
- Similar to the `<basename>.CHRG` file, also a `<basename>.UHF` is printed
- HOMO-LUMO gap check within the refinement step and corresponding Config option called "refine_hlgap"
- `GeneralConfig` switch for writing `xyz` files
- `PyPi` and `TestPyPi` upload of releases (new workflow)

## [0.3.0] - 2024-08-20
### Breaking Changes
- ...

### Added
- ...

### Changed
- ...

### Removed
- ...

### Fixed
- ...

### Deprecations
- ...<|MERGE_RESOLUTION|>--- conflicted
+++ resolved
@@ -9,25 +9,17 @@
 - to set the elemental composition it is now possible to use dicts with not only int but also the element symbols (str)
 - dict keys for elemental compositions will now always be checked for validity
 - Renamed GP3-xTB to g-xTB
-<<<<<<< HEAD
-=======
 - Moved constants and (empirical) parameters to the `data` module
 
 ### Deprecated
->>>>>>> e986bfc4
 - Nothing will be printed while multiple molecules are generated in parallel, tqdm-based progress bar instead
 - Some debugging statements from generate had to be removed (esp. w.r.t. early stopping)
 
 ### Added
 - `GXTBConfig` class for the g-xTB method, supporting SCF cycles check
-<<<<<<< HEAD
-- support for TURBOMOLE as QM engine.
-- updated the parallelization to work over the number of molecules
-=======
 - support for TURBOMOLE as QM engine
 - updated the parallelization to work over the number of molecules
 - possibility to generate symmetrical molecules (choice from rotation, inversion, mirroring)
->>>>>>> e986bfc4
 
 ### Fixed
 - version string is now correctly formatted and printed
