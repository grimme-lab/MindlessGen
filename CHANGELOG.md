# Changelog
All notable changes to this project will be documented in this file.

The format is based on [Keep a Changelog](https://keepachangelog.com/en/1.0.0/),
and this project adheres to [Semantic Versioning](https://semver.org/spec/v2.0.0.html).

## [Unreleased]
### Changed
- vdW radii scaling parameter can now be adjusted via `mindlessgen.toml` or CLI
<<<<<<< HEAD
- The check_distance function now checks based on the sum of the van der Waals radii and a scaling factor acessible via `mindlessgen.toml` or CLI
=======
- better type hints for `Callables`
>>>>>>> 5a387795

### Fixed
- Unit conversion for (currenly unused) vdW radii from the original Fortran project
- minor print output issues (no new line breaks, more consistent verbosity differentiation, ...)
- bug in `postprocess_mol` which led to an unassigned return variable in the single-point case

### Added
- Support for the novel "g-xTB" method (working title: GP3-xTB)

## [0.4.0] - 2024-09-19
### Changed
- Default file name of `.xyz` file contains prefix `mlm_`
- Comment line of `.xyz` file contains the total charge and number of unpaired electrons
- Default ORCA calculation changed from r2SCAN-3c to PBE/def2-SVP
- `verbosity = 3` always prints full QM output
- Adapted generation of number of unpaired electrons; thereby, support for Ln's
- Shifted group / element sorting definitions to miscellaneous
- `xyz` files are written on the fly, and not post-generation
- GFN<n>-xTB level can now be set
- `mindless.molecules` file is written continuously during generation

### Fixed
- `test_iterative_optimization` more deterministic
- wrong atom range check in for the isomerization mode ([#21](https://github.com/grimme-lab/MindlessGen/pull/21))
- `forbidden_elements` and `element_composition` influences hydrogen and organic element addition
- more realistic default `mindlessgen.toml` entries

### Added
- Optimization via DFT in the post-processing step
- Detailed input of ORCA settings (functional, basis, grid size, SCF cycles, ...) possible
- `min_num_atoms` and `max_num_atoms` consistency check
- Maximum number of optimization cycles are an argument for the `QMMethod.optimize` base function
- Debug option for the refinement and post-processing step specifically
- Return type for `single_molecule_generator`
- Check for consistency of the `min_num_atoms` and `max_num_atoms` constraint
- Similar to the `<basename>.CHRG` file, also a `<basename>.UHF` is printed
- HOMO-LUMO gap check within the refinement step and corresponding Config option called "refine_hlgap"
- `GeneralConfig` switch for writing `xyz` files
- `PyPi` and `TestPyPi` upload of releases (new workflow)

## [0.3.0] - 2024-08-20
### Breaking Changes
- ...

### Added
- ...

### Changed
- ...

### Removed
- ...

### Fixed
- ...

### Deprecations
- ...<|MERGE_RESOLUTION|>--- conflicted
+++ resolved
@@ -7,11 +7,8 @@
 ## [Unreleased]
 ### Changed
 - vdW radii scaling parameter can now be adjusted via `mindlessgen.toml` or CLI
-<<<<<<< HEAD
 - The check_distance function now checks based on the sum of the van der Waals radii and a scaling factor acessible via `mindlessgen.toml` or CLI
-=======
 - better type hints for `Callables`
->>>>>>> 5a387795
 
 ### Fixed
 - Unit conversion for (currenly unused) vdW radii from the original Fortran project
